"""Issue assignee sorting options."""
input AssigneeSort {
  """Whether nulls should be sorted first or last"""
  nulls: PaginationNulls = last

  """The order for the individual sort"""
  order: PaginationSortOrder
}

"""Comparator for booleans."""
input BooleanComparator {
  """Equals constraint."""
  eq: Boolean

  """Not equals constraint."""
  neq: Boolean
}

"""A comment associated with an issue."""
type Comment implements Node {

  """
  The time at which the entity was archived. Null if the entity has not been archived.
  """
  archivedAt: DateTime

  """The comment content in markdown format."""
  body: String!

  """The children of the comment."""
  children(
    """A cursor to be used with first for forward pagination"""
    after: String

    """A cursor to be used with last for backward pagination."""
    before: String

    """Filter returned comments."""
    filter: CommentFilter

    """
    The number of items to forward paginate (used with after). Defaults to 50.
    """
    first: Int

    """Should archived resources be included (default: false)"""
    includeArchived: Boolean

    """
    The number of items to backward paginate (used with before). Defaults to 50.
    """
    last: Int

    """
    By which field should the pagination order by. Available options are createdAt (default) and updatedAt.
    """
    orderBy: PaginationOrderBy
  ): CommentConnection!

  """The time at which the entity was created."""
  createdAt: DateTime!

  """The unique identifier of the entity."""
  id: ID!

  """The initiative update that the comment is associated with."""
  initiativeUpdate: InitiativeUpdate

  """The issue that the comment is associated with."""
  issue: Issue

  """The parent comment under which the current comment is nested."""
  parent: Comment

  """The project update that the comment is associated with."""
  projectUpdate: ProjectUpdate

  """
  The last time at which the entity was meaningfully updated. This is the same as the creation time if the entity hasn't
      been updated after creation.
  """
  updatedAt: DateTime!

  """Comment's URL."""
  url: String!

  """The user who wrote the comment."""
  user: User
}

"""Comment filtering options."""
input CommentCollectionFilter {
  """Compound filters, all of which need to be matched by the comment."""
  and: [CommentCollectionFilter!]

  """Comparator for the comment's body."""
  body: StringComparator

  """Comparator for the created at date."""
  createdAt: DateComparator

  """Filters that needs to be matched by all comments."""
  every: CommentFilter

  """Comparator for the identifier."""
  id: IDComparator

  """Filters that the comment's issue must satisfy."""
  issue: NullableIssueFilter

  """Comparator for the collection length."""
  length: NumberComparator

  """Compound filters, one of which need to be matched by the comment."""
  or: [CommentCollectionFilter!]

  """Filters that the comment parent must satisfy."""
  parent: NullableCommentFilter

  """Filters that the comment's project update must satisfy."""
  projectUpdate: NullableProjectUpdateFilter

  """Filters that needs to be matched by some comments."""
  some: CommentFilter

  """Comparator for the updated at date."""
  updatedAt: DateComparator

  """Filters that the comment's creator must satisfy."""
  user: UserFilter
}

type CommentConnection {
  edges: [CommentEdge!]!
  nodes: [Comment!]!
  pageInfo: PageInfo!
}

input CommentCreateInput {
  """The comment content in markdown format."""
  body: String

  """
  Create comment as a user with the provided name. This option is only available to OAuth applications creating comments in `actor=app` mode.
  """
  createAsUser: String

  """
  The date when the comment was created (e.g. if importing from another system). Must be a date in the past. If none is provided, the backend will generate the time as now.
  """
  createdAt: DateTime

  """
  The identifier in UUID v4 format. If none is provided, the backend will generate one.
  """
  id: String

  """The initiative update to associate the comment with."""
  initiativeUpdateId: String

  """The issue to associate the comment with."""
  issueId: String

  """The parent comment under which to nest a current comment."""
  parentId: String

  """The project update to associate the comment with."""
  projectUpdateId: String
}

type CommentEdge {
  """Used in `before` and `after` args"""
  cursor: String!
  node: Comment!
}

"""Comment filtering options."""
input CommentFilter {
  """Compound filters, all of which need to be matched by the comment."""
  and: [CommentFilter!]

  """Comparator for the comment's body."""
  body: StringComparator

  """Comparator for the created at date."""
  createdAt: DateComparator

  """Comparator for the identifier."""
  id: IDComparator

  """Filters that the comment's issue must satisfy."""
  issue: NullableIssueFilter

  """Compound filters, one of which need to be matched by the comment."""
  or: [CommentFilter!]

  """Filters that the comment parent must satisfy."""
  parent: NullableCommentFilter

  """Filters that the comment's project update must satisfy."""
  projectUpdate: NullableProjectUpdateFilter

  """Comparator for the updated at date."""
  updatedAt: DateComparator

  """Filters that the comment's creator must satisfy."""
  user: UserFilter
}

type CommentPayload {
  """The comment that was created or updated."""
  comment: Comment!

  """The identifier of the last sync operation."""
  lastSyncId: Float!

  """Whether the operation was successful."""
  success: Boolean!
}

input CommentUpdateInput {
  """The comment content."""
  body: String
}

"""Issue completion date sorting options."""
input CompletedAtSort {
  """Whether nulls should be sorted first or last"""
  nulls: PaginationNulls = last

  """The order for the individual sort"""
  order: PaginationSortOrder
}


input CreateOrganizationInput {

  """The name of the organization."""
  name: String!

  """The URL key of the organization."""
  urlKey: String!

  """
  JSON serialized UTM parameters associated with the creation of the workspace.
  """
  utm: String
}

"""Issue creation date sorting options."""
input CreatedAtSort {
  """Whether nulls should be sorted first or last"""
  nulls: PaginationNulls = last

  """The order for the individual sort"""
  order: PaginationSortOrder
}

"""Comparator for dates."""
input DateComparator {
  """Equals constraint."""
  eq: DateTimeOrDuration

  """
  Greater-than constraint. Matches any values that are greater than the given value.
  """
  gt: DateTimeOrDuration

  """
  Greater-than-or-equal constraint. Matches any values that are greater than or equal to the given value.
  """
  gte: DateTimeOrDuration

  """In-array constraint."""
  in: [DateTimeOrDuration!]

  """
  Less-than constraint. Matches any values that are less than the given value.
  """
  lt: DateTimeOrDuration

  """
  Less-than-or-equal constraint. Matches any values that are less than or equal to the given value.
  """
  lte: DateTimeOrDuration

  """Not-equals constraint."""
  neq: DateTimeOrDuration

  """Not-in-array constraint."""
  nin: [DateTimeOrDuration!]
}

"""By which resolution is a date defined."""
enum DateResolutionType {
  halfYear
  month
  quarter
  year
}

"""
Represents a date and time in ISO 8601 format. Accepts shortcuts like `2021` to represent midnight Fri Jan 01 2021. Also accepts ISO 8601 durations strings which are added to the current date to create the represented date (e.g '-P2W1D' represents the date that was two weeks and 1 day ago) 
"""
scalar DateTime

"""
Represents a date and time in ISO 8601 format. Accepts shortcuts like `2021` to represent midnight Fri Jan 01 2021. Also accepts ISO 8601 durations strings which are added to the current date to create the represented date (e.g '-P2W1D' represents the date that was two weeks and 1 day ago) 
"""
scalar DateTimeOrDuration

"""The day of the week."""
enum Day {
  Friday
  Monday
  Saturday
  Sunday
  Thursday
  Tuesday
  Wednesday
}

"""Issue delegate sorting options."""
input DelegateSort {
  """Whether nulls should be sorted first or last"""
  nulls: PaginationNulls = last

  """The order for the individual sort"""
  order: PaginationSortOrder
}

input DeleteOrganizationInput {
  """The deletion code to confirm operation."""
  deletionCode: String!
}

"""A generic payload return from entity deletion mutations."""
type DeletePayload implements ArchivePayload {
  """The identifier of the deleted entity."""
  entityId: String!

  """The identifier of the last sync operation."""
  lastSyncId: Float!

  """Whether the operation was successful."""
  success: Boolean!
}

"""Issue due date sorting options."""
input DueDateSort {
  """Whether nulls should be sorted first or last"""
  nulls: PaginationNulls = last

  """The order for the individual sort"""
  order: PaginationSortOrder
}

"""
Represents a duration in ISO 8601 format. Accepts ISO 8601 duration strings or integers in milliseconds.
"""
scalar Duration

"""A basic entity."""
interface Entity implements Node {
  """
  The time at which the entity was archived. Null if the entity has not been archived.
  """
  archivedAt: DateTime

  """The time at which the entity was created."""
  createdAt: DateTime!

  """The unique identifier of the entity."""
  id: ID!

  """
  The last time at which the entity was meaningfully updated. This is the same as the creation time if the entity hasn't
      been updated after creation.
  """
  updatedAt: DateTime!
}

type FetchDataPayload {
  """The fetched data based on the natural language query."""
  data: JSONObject

  """The filters used to fetch the data."""
  filters: JSONObject

  """The GraphQL query used to fetch the data."""
  query: String

  """Whether the fetch operation was successful."""
  success: Boolean!
}

"""By which resolution is frequency defined."""
enum FrequencyResolutionType {
  daily
  weekly
}

"""Comparator for identifiers."""
input IDComparator {
  """Equals constraint."""
  eq: ID

  """In-array constraint."""
  in: [ID!]

  """Not-equals constraint."""
  neq: ID

  """Not-in-array constraint."""
  nin: [ID!]
}

input InheritanceEntityMapping {
  """Mapping of the IssueLabel ID to the new IssueLabel name."""
  issueLabels: JSONObject

  """Mapping of the WorkflowState ID to the new WorkflowState ID."""
  workflowStates: JSONObject!
}

"""An initiative to group projects."""
type Initiative implements Node {
  """
  The time at which the entity was archived. Null if the entity has not been archived.
  """
  archivedAt: DateTime

  """The time at which the initiative was moved into completed status."""
  completedAt: DateTime

  """The initiative's content in markdown format."""
  content: String

  """The time at which the entity was created."""
  createdAt: DateTime!

  """The user who created the initiative."""
  creator: User

  """The description of the initiative."""
  description: String

  """History entries associated with the initiative."""
  history(
    """A cursor to be used with first for forward pagination"""
    after: String

    """A cursor to be used with last for backward pagination."""
    before: String

    """
    The number of items to forward paginate (used with after). Defaults to 50.
    """
    first: Int

    """Should archived resources be included (default: false)"""
    includeArchived: Boolean

    """
    The number of items to backward paginate (used with before). Defaults to 50.
    """
    last: Int

    """
    By which field should the pagination order by. Available options are createdAt (default) and updatedAt.
    """
    orderBy: PaginationOrderBy
  ): InitiativeHistoryConnection!

  """The unique identifier of the entity."""
  id: ID!

  """The last initiative update posted for this initiative."""
  lastUpdate: InitiativeUpdate

  """The name of the initiative."""
  name: String!

  """The organization of the initiative."""
  organization: Organization!

  """The user who owns the initiative."""
  owner: User

  """Parent initiative associated with the initiative."""
  parentInitiative: Initiative

  """Projects associated with the initiative."""
  projects(
    """A cursor to be used with first for forward pagination"""
    after: String

    """A cursor to be used with last for backward pagination."""
    before: String

    """Filter returned projects."""
    filter: ProjectFilter

    """
    The number of items to forward paginate (used with after). Defaults to 50.
    """
    first: Int

    """Should archived resources be included (default: false)"""
    includeArchived: Boolean

    """Whether to include projects from sub-initiatives. Defaults to true."""
    includeSubInitiatives: Boolean

    """
    The number of items to backward paginate (used with before). Defaults to 50.
    """
    last: Int

    """
    By which field should the pagination order by. Available options are createdAt (default) and updatedAt.
    """
    orderBy: PaginationOrderBy

    """[INTERNAL] Sort returned projects."""
    sort: [ProjectSortInput!]
  ): ProjectConnection!

  """The initiative's unique URL slug."""
  slugId: String!

  """The sort order of the initiative within the organization."""
  sortOrder: Float!

  """The time at which the initiative was moved into active status."""
  startedAt: DateTime

  """The status of the initiative. One of Planned, Active, Completed"""
  status: InitiativeStatus!

  """Sub-initiatives associated with the initiative."""
  subInitiatives(
    """A cursor to be used with first for forward pagination"""
    after: String

    """A cursor to be used with last for backward pagination."""
    before: String

    """Filter returned sub-initiatives."""
    filter: InitiativeFilter

    """
    The number of items to forward paginate (used with after). Defaults to 50.
    """
    first: Int

    """Should archived resources be included (default: false)"""
    includeArchived: Boolean

    """
    The number of items to backward paginate (used with before). Defaults to 50.
    """
    last: Int

    """
    By which field should the pagination order by. Available options are createdAt (default) and updatedAt.
    """
    orderBy: PaginationOrderBy

    """[INTERNAL] Sort returned initiatives."""
    sort: [InitiativeSortInput!]
  ): InitiativeConnection!

  """The estimated completion date of the initiative."""
  targetDate: TimelessDate

  """The resolution of the initiative's estimated completion date."""
  targetDateResolution: DateResolutionType

  """A flag that indicates whether the initiative is in the trash bin."""
  trashed: Boolean

  """
  The frequency at which to prompt for updates. When not set, reminders are inherited from workspace.
  """
  updateReminderFrequency: Float

  """
  The n-weekly frequency at which to prompt for updates. When not set, reminders are inherited from workspace.
  """
  updateReminderFrequencyInWeeks: Float

  """The day at which to prompt for updates."""
  updateRemindersDay: Day

  """The hour at which to prompt for updates."""
  updateRemindersHour: Float

  """
  The last time at which the entity was meaningfully updated. This is the same as the creation time if the entity hasn't
      been updated after creation.
  """
  updatedAt: DateTime!

  """Initiative URL."""
  url: String!
}

"""A generic payload return from entity archive mutations."""
type InitiativeArchivePayload implements ArchivePayload {
  """The archived/unarchived entity. Null if entity was deleted."""
  entity: Initiative

  """The identifier of the last sync operation."""
  lastSyncId: Float!

  """Whether the operation was successful."""
  success: Boolean!
}

"""Initiative collection filtering options."""
input InitiativeCollectionFilter {
  """Comparator for the initiative activity type."""
  activityType: StringComparator

  """Filters that the initiative must be an ancestor of."""
  ancestors: InitiativeCollectionFilter

  """Compound filters, all of which need to be matched by the initiative."""
  and: [InitiativeCollectionFilter!]

  """Comparator for the created at date."""
  createdAt: DateComparator

  """Filters that the initiative creator must satisfy."""
  creator: NullableUserFilter

  """Filters that needs to be matched by all initiatives."""
  every: InitiativeFilter

  """Comparator for the identifier."""
  id: IDComparator

  """Comparator for the collection length."""
  length: NumberComparator

  """Comparator for the initiative name."""
  name: StringComparator

  """Compound filters, one of which need to be matched by the initiative."""
  or: [InitiativeCollectionFilter!]

  """Filters that the initiative owner must satisfy."""
  owner: NullableUserFilter

  """Comparator for the initiative slug ID."""
  slugId: StringComparator

  """Filters that needs to be matched by some initiatives."""
  some: InitiativeFilter

  """Comparator for the initiative status: Planned, Active, Completed"""
  status: StringComparator

  """Comparator for the initiative target date."""
  targetDate: NullableDateComparator

  """Filters that the initiative teams must satisfy."""
  teams: TeamCollectionFilter

  """Comparator for the updated at date."""
  updatedAt: DateComparator
}

type InitiativeConnection {
  edges: [InitiativeEdge!]!
  nodes: [Initiative!]!
  pageInfo: PageInfo!
}

"""The properties of the initiative to create."""
input InitiativeCreateInput {
  """The initiative's content in markdown format."""
  content: String

  """The description of the initiative."""
  description: String

  """
  The identifier in UUID v4 format. If none is provided, the backend will generate one.
  """
  id: String

  """The name of the initiative."""
  name: String!

  """The owner of the initiative."""
  ownerId: String

  """The sort order of the initiative within the organization."""
  sortOrder: Float

  """The initiative's status."""
  status: InitiativeStatus

  """The estimated completion date of the initiative."""
  targetDate: TimelessDate

  """The resolution of the initiative's estimated completion date."""
  targetDateResolution: DateResolutionType
}

"""Initiative creation date sorting options."""
input InitiativeCreatedAtSort {
  """Whether nulls should be sorted first or last"""
  nulls: PaginationNulls = last

  """The order for the individual sort"""
  order: PaginationSortOrder
}

type InitiativeEdge {
  """Used in `before` and `after` args"""
  cursor: String!
  node: Initiative!
}

"""Initiative filtering options."""
input InitiativeFilter {
  """Comparator for the initiative activity type."""
  activityType: StringComparator

  """Filters that the initiative must be an ancestor of."""
  ancestors: InitiativeCollectionFilter

  """Compound filters, all of which need to be matched by the initiative."""
  and: [InitiativeFilter!]

  """Comparator for the created at date."""
  createdAt: DateComparator

  """Filters that the initiative creator must satisfy."""
  creator: NullableUserFilter

  """Comparator for the identifier."""
  id: IDComparator

  """Comparator for the initiative name."""
  name: StringComparator

  """Compound filters, one of which need to be matched by the initiative."""
  or: [InitiativeFilter!]

  """Filters that the initiative owner must satisfy."""
  owner: NullableUserFilter

  """Comparator for the initiative slug ID."""
  slugId: StringComparator

  """Comparator for the initiative status: Planned, Active, Completed"""
  status: StringComparator

  """Comparator for the initiative target date."""
  targetDate: NullableDateComparator

  """Filters that the initiative teams must satisfy."""
  teams: TeamCollectionFilter

  """Comparator for the updated at date."""
  updatedAt: DateComparator
}

"""A initiative history containing relevant change events."""
type InitiativeHistory implements Node {
  """
  The time at which the entity was archived. Null if the entity has not been archived.
  """
  archivedAt: DateTime

  """The time at which the entity was created."""
  createdAt: DateTime!

  """The events that happened while recording that history."""
  entries: JSONObject!

  """The unique identifier of the entity."""
  id: ID!

  """The initiative that the history is associated with."""
  initiative: Initiative!

  """
  The last time at which the entity was meaningfully updated. This is the same as the creation time if the entity hasn't
      been updated after creation.
  """
  updatedAt: DateTime!
}

type InitiativeHistoryConnection {
  edges: [InitiativeHistoryEdge!]!
  nodes: [InitiativeHistory!]!
  pageInfo: PageInfo!
}

type InitiativeHistoryEdge {
  """Used in `before` and `after` args"""
  cursor: String!
  node: InitiativeHistory!
}

"""Initiative manual sorting options."""
input InitiativeManualSort {
  """Whether nulls should be sorted first or last"""
  nulls: PaginationNulls = last

  """The order for the individual sort"""
  order: PaginationSortOrder
}

"""Initiative name sorting options."""
input InitiativeNameSort {
  """Whether nulls should be sorted first or last"""
  nulls: PaginationNulls = last

  """The order for the individual sort"""
  order: PaginationSortOrder
}


"""A relation representing the dependency between two initiatives."""
type InitiativeRelation implements Node {
  """
  The time at which the entity was archived. Null if the entity has not been archived.
  """
  archivedAt: DateTime

  """The time at which the entity was created."""
  createdAt: DateTime!

  """The unique identifier of the entity."""
  id: ID!

  """The parent initiative."""
  initiative: Initiative!

  """The child initiative."""
  relatedInitiative: Initiative!

  """The sort order of the relation within the initiative."""
  sortOrder: Float!

  """
  The last time at which the entity was meaningfully updated. This is the same as the creation time if the entity hasn't
      been updated after creation.
  """
  updatedAt: DateTime!

  """The last user who created or modified the relation."""
  user: User
}

type InitiativeRelationConnection {
  edges: [InitiativeRelationEdge!]!
  nodes: [InitiativeRelation!]!
  pageInfo: PageInfo!
}

input InitiativeRelationCreateInput {
  """
  The identifier in UUID v4 format. If none is provided, the backend will generate one.
  """
  id: String

  """The identifier of the parent initiative."""
  initiativeId: String!

  """The identifier of the child initiative."""
  relatedInitiativeId: String!

  """The sort order of the initiative relation."""
  sortOrder: Float
}

type InitiativeRelationEdge {
  """Used in `before` and `after` args"""
  cursor: String!
  node: InitiativeRelation!
}

type InitiativeRelationPayload {
  """The initiative relation that was created or updated."""
  initiativeRelation: InitiativeRelation!

  """The identifier of the last sync operation."""
  lastSyncId: Float!

  """Whether the operation was successful."""
  success: Boolean!
}

"""The properties of the initiativeRelation to update."""
input InitiativeRelationUpdateInput {
  """The sort order of the initiative relation."""
  sortOrder: Float
}

"""Initiative sorting options."""
input InitiativeSortInput {
  """Sort by initiative creation date."""
  createdAt: InitiativeCreatedAtSort

  """Sort by manual order."""
  manual: InitiativeManualSort

  """Sort by initiative name."""
  name: InitiativeNameSort

  """Sort by initiative owner name."""
  owner: InitiativeOwnerSort

  """Sort by initiative target date."""
  targetDate: InitiativeTargetDateSort

  """Sort by initiative update date."""
  updatedAt: InitiativeUpdatedAtSort
}

enum InitiativeStatus {
  Active
  Completed
  Planned
}

"""Different tabs available inside an initiative."""
enum InitiativeTab {
  overview
  projects
  updates
}

"""Initiative target date sorting options."""
input InitiativeTargetDateSort {
  """Whether nulls should be sorted first or last"""
  nulls: PaginationNulls = last

  """The order for the individual sort"""
  order: PaginationSortOrder
}

"""Join table between projects and initiatives."""
type InitiativeToProject implements Node {
  """
  The time at which the entity was archived. Null if the entity has not been archived.
  """
  archivedAt: DateTime

  """The time at which the entity was created."""
  createdAt: DateTime!

  """The unique identifier of the entity."""
  id: ID!

  """The initiative that the project is associated with."""
  initiative: Initiative!

  """The project that the initiative is associated with."""
  project: Project!

  """The sort order of the project within the initiative."""
  sortOrder: String!

  """
  The last time at which the entity was meaningfully updated. This is the same as the creation time if the entity hasn't
      been updated after creation.
  """
  updatedAt: DateTime!
}

type InitiativeToProjectConnection {
  edges: [InitiativeToProjectEdge!]!
  nodes: [InitiativeToProject!]!
  pageInfo: PageInfo!
}

"""The properties of the initiativeToProject to create."""
input InitiativeToProjectCreateInput {
  """
  The identifier in UUID v4 format. If none is provided, the backend will generate one.
  """
  id: String

  """The identifier of the initiative."""
  initiativeId: String!

  """The identifier of the project."""
  projectId: String!

  """The sort order for the project within its organization."""
  sortOrder: Float
}

type InitiativeToProjectEdge {
  """Used in `before` and `after` args"""
  cursor: String!
  node: InitiativeToProject!
}

"""The result of a initiativeToProject mutation."""
type InitiativeToProjectPayload {
  """The initiativeToProject that was created or updated."""
  initiativeToProject: InitiativeToProject!

  """The identifier of the last sync operation."""
  lastSyncId: Float!

  """Whether the operation was successful."""
  success: Boolean!
}

"""The properties of the initiativeToProject to update."""
input InitiativeToProjectUpdateInput {
  """The sort order for the project within its organization."""
  sortOrder: Float
}

"""An initiative update."""
type InitiativeUpdate implements Node {
  """
  The time at which the entity was archived. Null if the entity has not been archived.
  """
  archivedAt: DateTime

  """The update content in markdown format."""
  body: String!

  """Comments associated with the initiative update."""
  comments(
    """A cursor to be used with first for forward pagination"""
    after: String

    """A cursor to be used with last for backward pagination."""
    before: String

    """Filter returned comments."""
    filter: CommentFilter

    """
    The number of items to forward paginate (used with after). Defaults to 50.
    """
    first: Int

    """Should archived resources be included (default: false)"""
    includeArchived: Boolean

    """
    The number of items to backward paginate (used with before). Defaults to 50.
    """
    last: Int

    """
    By which field should the pagination order by. Available options are createdAt (default) and updatedAt.
    """
    orderBy: PaginationOrderBy
  ): CommentConnection!

  """The time at which the entity was created."""
  createdAt: DateTime!

  """The diff between the current update and the previous one."""
  diff: JSONObject

  """
  The diff between the current update and the previous one, formatted as markdown.
  """
  diffMarkdown: String

  """The time the update was edited."""
  editedAt: DateTime

  """The unique identifier of the entity."""
  id: ID!

  """
  [Internal] Serialized JSON representing current state of the initiative properties when posting the initiative update.
  """
  infoSnapshot: JSONObject

  """The initiative that the update is associated with."""
  initiative: Initiative!

  """Whether initiative update diff should be hidden."""
  isDiffHidden: Boolean!

  """Whether the initiative update is stale."""
  isStale: Boolean!


  """The update's unique URL slug."""
  slugId: String!

  """
  The last time at which the entity was meaningfully updated. This is the same as the creation time if the entity hasn't
      been updated after creation.
  """
  updatedAt: DateTime!

  """The URL to the initiative update."""
  url: String!

  """The user who wrote the update."""
  user: User!
}

"""A generic payload return from entity archive mutations."""
type InitiativeUpdateArchivePayload implements ArchivePayload {
  """The archived/unarchived entity. Null if entity was deleted."""
  entity: InitiativeUpdate

  """The identifier of the last sync operation."""
  lastSyncId: Float!

  """Whether the operation was successful."""
  success: Boolean!
}

type InitiativeUpdateConnection {
  edges: [InitiativeUpdateEdge!]!
  nodes: [InitiativeUpdate!]!
  pageInfo: PageInfo!
}

input InitiativeUpdateCreateInput {
  """The content of the update in markdown format."""
  body: String

  """
  The identifier in UUID v4 format. If none is provided, the backend will generate one.
  """
  id: String

  """The initiative to associate the update with."""
  initiativeId: String!

  """
  Whether the diff between the current update and the previous one should be hidden.
  """
  isDiffHidden: Boolean
}

type InitiativeUpdateEdge {
  """Used in `before` and `after` args"""
  cursor: String!
  node: InitiativeUpdate!
}

"""Options for filtering initiative updates."""
input InitiativeUpdateFilter {
  """
  Compound filters, all of which need to be matched by the InitiativeUpdate.
  """
  and: [InitiativeUpdateFilter!]

  """Comparator for the created at date."""
  createdAt: DateComparator

  """Comparator for the identifier."""
  id: IDComparator

  """Filters that the initiative update initiative must satisfy."""
  initiative: InitiativeFilter

  """
  Compound filters, one of which need to be matched by the InitiativeUpdate.
  """
  or: [InitiativeUpdateFilter!]

  """Comparator for the updated at date."""
  updatedAt: DateComparator

  """Filters that the initiative update creator must satisfy."""
  user: UserFilter
}

"""The properties of the initiative to update."""
input InitiativeUpdateInput {
  """The initiative's content in markdown format."""
  content: String

  """The description of the initiative."""
  description: String

  """The frequency resolution."""
  frequencyResolution: FrequencyResolutionType

  """The name of the initiative."""
  name: String

  """The owner of the initiative."""
  ownerId: String

  """The sort order of the initiative within the organization."""
  sortOrder: Float

  """The initiative's status."""
  status: InitiativeStatus

  """The estimated completion date of the initiative."""
  targetDate: TimelessDate

  """The resolution of the initiative's estimated completion date."""
  targetDateResolution: DateResolutionType

  """Whether the initiative has been trashed."""
  trashed: Boolean

  """
  The frequency at which to prompt for updates. When not set, reminders are inherited from workspace.
  """
  updateReminderFrequency: Float

  """
  The n-weekly frequency at which to prompt for updates. When not set, reminders are inherited from workspace.
  """
  updateReminderFrequencyInWeeks: Float

  """The day at which to prompt for updates."""
  updateRemindersDay: Day

  """The hour at which to prompt for updates."""
  updateRemindersHour: Int
}

type InitiativeUpdatePayload {
  """The initiative update that was created."""
  initiativeUpdate: InitiativeUpdate!

  """The identifier of the last sync operation."""
  lastSyncId: Float!

  """Whether the operation was successful."""
  success: Boolean!
}

type InitiativeUpdateReminderPayload {
  """The identifier of the last sync operation."""
  lastSyncId: Float!

  """Whether the operation was successful."""
  success: Boolean!
}

input InitiativeUpdateUpdateInput {
  """The content of the update in markdown format."""
  body: String

  """
  Whether the diff between the current update and the previous one should be hidden.
  """
  isDiffHidden: Boolean
}

"""Initiative update date sorting options."""
input InitiativeUpdatedAtSort {
  """Whether nulls should be sorted first or last"""
  nulls: PaginationNulls = last

  """The order for the individual sort"""
  order: PaginationSortOrder
}


"""An issue."""
type Issue implements Node {

  """The time at which the issue was added to a project."""
  addedToProjectAt: DateTime

  """The time at which the issue was added to a team."""
  addedToTeamAt: DateTime

  """
  The time at which the entity was archived. Null if the entity has not been archived.
  """
  archivedAt: DateTime

  """The user to whom the issue is assigned to."""
  assignee: User

  """The time at which the issue was moved into canceled state."""
  canceledAt: DateTime

  """Children of the issue."""
  children(
    """A cursor to be used with first for forward pagination"""
    after: String

    """A cursor to be used with last for backward pagination."""
    before: String

    """Filter returned issues."""
    filter: IssueFilter

    """
    The number of items to forward paginate (used with after). Defaults to 50.
    """
    first: Int

    """Should archived resources be included (default: false)"""
    includeArchived: Boolean

    """
    The number of items to backward paginate (used with before). Defaults to 50.
    """
    last: Int

    """
    By which field should the pagination order by. Available options are createdAt (default) and updatedAt.
    """
    orderBy: PaginationOrderBy
  ): IssueConnection!

  """Comments associated with the issue."""
  comments(
    """A cursor to be used with first for forward pagination"""
    after: String

    """A cursor to be used with last for backward pagination."""
    before: String

<<<<<<< HEAD
"""A relation representing the dependency between two initiatives."""
type InitiativeRelation implements Node {
  """
  The time at which the entity was archived. Null if the entity has not been archived.
  """
  archivedAt: DateTime
=======
    """Filter returned comments."""
    filter: CommentFilter

    """
    The number of items to forward paginate (used with after). Defaults to 50.
    """
    first: Int
>>>>>>> 8bb1ee93

    """Should archived resources be included (default: false)"""
    includeArchived: Boolean

    """
    The number of items to backward paginate (used with before). Defaults to 50.
    """
    last: Int

    """
    By which field should the pagination order by. Available options are createdAt (default) and updatedAt.
    """
    orderBy: PaginationOrderBy
  ): CommentConnection!

  """The time at which the issue was moved into completed state."""
  completedAt: DateTime

  """The time at which the entity was created."""
  createdAt: DateTime!

  """The user who created the issue."""
  creator: User

  """The issue's description in markdown format."""
  description: String

  """The date at which the issue is due."""
  dueDate: TimelessDate

  """History entries associated with the issue."""
  history(
    """A cursor to be used with first for forward pagination"""
    after: String

    """A cursor to be used with last for backward pagination."""
    before: String

    """
    The number of items to forward paginate (used with after). Defaults to 50.
    """
    first: Int

    """Should archived resources be included (default: false)"""
    includeArchived: Boolean

    """
    The number of items to backward paginate (used with before). Defaults to 50.
    """
    last: Int

    """
    By which field should the pagination order by. Available options are createdAt (default) and updatedAt.
    """
    orderBy: PaginationOrderBy
  ): IssueHistoryConnection!

  """The unique identifier of the entity."""
  id: ID!

  """Issue's human readable identifier (e.g. ENG-123)."""
  identifier: String!

  """Inverse relations associated with this issue."""
  inverseRelations(
    """A cursor to be used with first for forward pagination"""
    after: String

    """A cursor to be used with last for backward pagination."""
    before: String

    """
    The number of items to forward paginate (used with after). Defaults to 50.
    """
    first: Int

    """Should archived resources be included (default: false)"""
    includeArchived: Boolean

    """
    The number of items to backward paginate (used with before). Defaults to 50.
    """
    last: Int

    """
    By which field should the pagination order by. Available options are createdAt (default) and updatedAt.
    """
    orderBy: PaginationOrderBy
  ): IssueRelationConnection!

  """Id of the labels associated with this issue."""
  labelIds: [String!]!

  """Labels associated with this issue."""
  labels(
    """A cursor to be used with first for forward pagination"""
    after: String

    """A cursor to be used with last for backward pagination."""
    before: String

    """Filter returned issue labels."""
    filter: IssueLabelFilter

    """
    The number of items to forward paginate (used with after). Defaults to 50.
    """
    first: Int

    """Should archived resources be included (default: false)"""
    includeArchived: Boolean

    """
    The number of items to backward paginate (used with before). Defaults to 50.
    """
    last: Int

    """
    By which field should the pagination order by. Available options are createdAt (default) and updatedAt.
    """
    orderBy: PaginationOrderBy
  ): IssueLabelConnection!

  """The issue's unique number."""
  number: Float!

  """The parent of the issue."""
  parent: Issue

  """Previous identifiers of the issue if it has been moved between teams."""
  previousIdentifiers: [String!]!

  """
  The priority of the issue. 0 = No priority, 1 = Urgent, 2 = High, 3 = Normal, 4 = Low.
  """
  priority: Float!

  """Label for the priority."""
  priorityLabel: String!

  """The project that the issue is associated with."""
  project: Project

  """The projectMilestone that the issue is associated with."""
  projectMilestone: ProjectMilestone


  """Relations associated with this issue."""
  relations(
    """A cursor to be used with first for forward pagination"""
    after: String

    """A cursor to be used with last for backward pagination."""
    before: String

    """
    The number of items to forward paginate (used with after). Defaults to 50.
    """
    first: Int

    """Should archived resources be included (default: false)"""
    includeArchived: Boolean

    """
    The number of items to backward paginate (used with before). Defaults to 50.
    """
    last: Int

    """
    By which field should the pagination order by. Available options are createdAt (default) and updatedAt.
    """
    orderBy: PaginationOrderBy
  ): IssueRelationConnection!

  """The time at which the issue's SLA will breach."""
  slaBreachesAt: DateTime

  """The time at which the issue's SLA will enter high risk state."""
  slaHighRiskAt: DateTime

  """The time at which the issue's SLA will enter medium risk state."""
  slaMediumRiskAt: DateTime

  """The time at which the issue's SLA began."""
  slaStartedAt: DateTime

  """The type of SLA set on the issue. Calendar days or business days."""
  slaType: String

  """The order of the item in relation to other items in the organization."""
  sortOrder: Float!

  """The comment that this issue was created from."""
  sourceComment: Comment

  """The time at which the issue was moved into started state."""
  startedAt: DateTime

  """The time at which the issue entered triage."""
  startedTriageAt: DateTime

  """The workflow state that the issue is associated with."""
  state: WorkflowState!

  """
  The order of the item in the sub-issue list. Only set if the issue has a parent.
  """
  subIssueSortOrder: Float

  """The team that the issue is associated with."""
  team: Team!

  """The issue's title."""
  title: String!

  """A flag that indicates whether the issue is in the trash bin."""
  trashed: Boolean

  """The time at which the issue left triage."""
  triagedAt: DateTime

  """
  The last time at which the entity was meaningfully updated. This is the same as the creation time if the entity hasn't
      been updated after creation.
  """
  updatedAt: DateTime!

  """Issue URL."""
  url: String!
}

"""A generic payload return from entity archive mutations."""
type IssueArchivePayload implements ArchivePayload {
  """The archived/unarchived entity. Null if entity was deleted."""
  entity: Issue

  """The identifier of the last sync operation."""
  lastSyncId: Float!

  """Whether the operation was successful."""
  success: Boolean!
}

input IssueBatchCreateInput {
  """The issues to create."""
  issues: [IssueCreateInput!]!
}

type IssueBatchPayload {
  """The issues that were updated."""
  issues: [Issue!]!

  """The identifier of the last sync operation."""
  lastSyncId: Float!

  """Whether the operation was successful."""
  success: Boolean!
}

"""Issue filtering options."""
input IssueCollectionFilter {
  """
  [Internal] Age (created -> now) comparator, defined if the issue is still open.
  """
  ageTime: NullableDurationComparator

  """Compound filters, all of which need to be matched by the issue."""
  and: [IssueCollectionFilter!]

  """Comparator for the issues archived at date."""
  archivedAt: NullableDateComparator

  """Filters that the issues assignee must satisfy."""
  assignee: NullableUserFilter

  """Comparator for the issues canceled at date."""
  canceledAt: NullableDateComparator

  """Filters that the child issues must satisfy."""
  children: IssueCollectionFilter

  """Filters that the issues comments must satisfy."""
  comments: CommentCollectionFilter

  """Comparator for the issues completed at date."""
  completedAt: NullableDateComparator

  """Comparator for the created at date."""
  createdAt: DateComparator

  """Filters that the issues creator must satisfy."""
  creator: NullableUserFilter


  """Comparator for the issues description."""
  description: NullableStringComparator

  """Comparator for the issues due date."""
  dueDate: NullableTimelessDateComparator

  """Filters that needs to be matched by all issues."""
  every: IssueFilter

  """Comparator for filtering issues which are blocked."""
  hasBlockedByRelations: RelationExistsComparator

  """Comparator for filtering issues which are blocking."""
  hasBlockingRelations: RelationExistsComparator

  """Comparator for filtering issues which are duplicates."""
  hasDuplicateRelations: RelationExistsComparator

  """Comparator for filtering issues with relations."""
  hasRelatedRelations: RelationExistsComparator

  """Comparator for the identifier."""
  id: IDComparator

  """Filters that issue labels must satisfy."""
  labels: IssueLabelCollectionFilter

  """[Internal] Lead time (created -> completed) comparator."""
  leadTime: NullableDurationComparator

  """Comparator for the collection length."""
  length: NumberComparator


  """Comparator for the issues number."""
  number: NumberComparator

  """Compound filters, one of which need to be matched by the issue."""
  or: [IssueCollectionFilter!]

  """Filters that the issue parent must satisfy."""
  parent: NullableIssueFilter

  """
  Comparator for the issues priority. 0 = No priority, 1 = Urgent, 2 = High, 3 = Normal, 4 = Low.
  """
  priority: NullableNumberComparator

  """Filters that the issues project must satisfy."""
  project: NullableProjectFilter

  """Filters that the issues project milestone must satisfy."""
  projectMilestone: NullableProjectMilestoneFilter

  """Comparator for the issues sla status."""
  slaStatus: SlaStatusComparator

  """Filters that the issues snoozer must satisfy."""
  snoozedBy: NullableUserFilter

  """Comparator for the issues snoozed until date."""
  snoozedUntilAt: NullableDateComparator

  """Filters that needs to be matched by some issues."""
  some: IssueFilter

  """Filters that the source must satisfy."""
  sourceMetadata: SourceMetadataComparator

  """Comparator for the issues started at date."""
  startedAt: NullableDateComparator

  """Filters that the issues state must satisfy."""
  state: WorkflowStateFilter

  """Filters that the issues team must satisfy."""
  team: TeamFilter

  """Comparator for the issues title."""
  title: StringComparator

  """[Internal] Triage time (entered triaged -> triaged) comparator."""
  triageTime: NullableDurationComparator

  """Comparator for the issues triaged at date."""
  triagedAt: NullableDateComparator

  """Comparator for the updated at date."""
  updatedAt: DateComparator
}

type IssueConnection {
  edges: [IssueEdge!]!
  nodes: [Issue!]!
  pageInfo: PageInfo!
}

input IssueCreateInput {
  """The identifier of the user to assign the issue to."""
  assigneeId: String

  """The position of the issue in its column on the board view."""
  boardOrder: Float @deprecated(reason: "Will be removed in near future, please use `sortOrder` instead")

  """
  The date when the issue was completed (e.g. if importing from another system). Must be a date in the past and after createdAt date. Cannot be provided with an incompatible workflow state.
  """
  completedAt: DateTime

  """
  Create issue as a user with the provided name. This option is only available to OAuth applications creating issues in `actor=app` mode.
  """
  createAsUser: String

  """
  The date when the issue was created (e.g. if importing from another system). Must be a date in the past. If none is provided, the backend will generate the time as now.
  """
  createdAt: DateTime


  """The issue description in markdown format."""
  description: String

  """The date at which the issue is due."""
  dueDate: TimelessDate

  """The estimated complexity of the issue."""
  estimate: Int

  """
  The identifier in UUID v4 format. If none is provided, the backend will generate one.
  """
  id: String

  """The identifiers of the issue labels associated with this ticket."""
  labelIds: [String!]

  """The identifier of the parent issue."""
  parentId: String

  """Whether the passed sort order should be preserved."""
  preserveSortOrderOnCreate: Boolean

  """
  The priority of the issue. 0 = No priority, 1 = Urgent, 2 = High, 3 = Normal, 4 = Low.
  """
  priority: Int

  """
  The position of the issue related to other issues, when ordered by priority.
  """
  prioritySortOrder: Float

  """The project associated with the issue."""
  projectId: String

  """The project milestone associated with the issue."""
  projectMilestoneId: String

  """The comment the issue is referencing."""
  referenceCommentId: String

  """
  [Internal] The timestamp at which an issue will be considered in breach of SLA.
  """
  slaBreachesAt: DateTime

  """The position of the issue related to other issues."""
  sortOrder: Float

  """The comment the issue is created from."""
  sourceCommentId: String

  """[Internal] The pull request comment the issue is created from."""
  sourcePullRequestCommentId: String

  """The team state of the issue."""
  stateId: String

  """The position of the issue in parent's sub-issue list."""
  subIssueSortOrder: Float

  """The identifiers of the users subscribing to this ticket."""
  subscriberIds: [String!]

  """The identifier of the team associated with the issue."""
  teamId: String!

  """The title of the issue."""
  title: String

}

type IssueEdge {
  """Used in `before` and `after` args"""
  cursor: String!
  node: Issue!
}

"""Issue filtering options."""
input IssueFilter {
  """
  [Internal] Age (created -> now) comparator, defined if the issue is still open.
  """
  ageTime: NullableDurationComparator

  """Compound filters, all of which need to be matched by the issue."""
  and: [IssueFilter!]

  """Comparator for the issues archived at date."""
  archivedAt: NullableDateComparator

  """Filters that the issues assignee must satisfy."""
  assignee: NullableUserFilter

  """Comparator for the issues canceled at date."""
  canceledAt: NullableDateComparator

  """Filters that the child issues must satisfy."""
  children: IssueCollectionFilter

  """Filters that the issues comments must satisfy."""
  comments: CommentCollectionFilter

  """Comparator for the issues completed at date."""
  completedAt: NullableDateComparator

  """Comparator for the created at date."""
  createdAt: DateComparator

  """Filters that the issues creator must satisfy."""
  creator: NullableUserFilter

  """Comparator for the issues description."""
  description: NullableStringComparator

  """Comparator for the issues due date."""
  dueDate: NullableTimelessDateComparator

  """Comparator for the issues estimate."""
  estimate: EstimateComparator

  """Comparator for filtering issues which are blocked."""
  hasBlockedByRelations: RelationExistsComparator

  """Comparator for filtering issues which are blocking."""
  hasBlockingRelations: RelationExistsComparator

  """Comparator for filtering issues which are duplicates."""
  hasDuplicateRelations: RelationExistsComparator

  """Comparator for filtering issues with relations."""
  hasRelatedRelations: RelationExistsComparator

  """Comparator for the identifier."""
  id: IDComparator

  """Filters that issue labels must satisfy."""
  labels: IssueLabelCollectionFilter

  """[Internal] Lead time (created -> completed) comparator."""
  leadTime: NullableDurationComparator

  """Comparator for the issues number."""
  number: NumberComparator

  """Compound filters, one of which need to be matched by the issue."""
  or: [IssueFilter!]

  """Filters that the issue parent must satisfy."""
  parent: NullableIssueFilter

  """
  Comparator for the issues priority. 0 = No priority, 1 = Urgent, 2 = High, 3 = Normal, 4 = Low.
  """
  priority: NullableNumberComparator

  """Filters that the issues project must satisfy."""
  project: NullableProjectFilter

  """Filters that the issues project milestone must satisfy."""
  projectMilestone: NullableProjectMilestoneFilter

  """[Internal] Comparator for the issues content."""
  searchableContent: ContentComparator

  """Comparator for the issues sla status."""
  slaStatus: SlaStatusComparator

  """Filters that the issues snoozer must satisfy."""
  snoozedBy: NullableUserFilter

  """Comparator for the issues snoozed until date."""
  snoozedUntilAt: NullableDateComparator

  """Filters that the source must satisfy."""
  sourceMetadata: SourceMetadataComparator

  """Comparator for the issues started at date."""
  startedAt: NullableDateComparator

  """Filters that the issues state must satisfy."""
  state: WorkflowStateFilter

  """Filters that issue subscribers must satisfy."""
  subscribers: UserCollectionFilter

  """Filters that the issues team must satisfy."""
  team: TeamFilter

  """Comparator for the issues title."""
  title: StringComparator

  """[Internal] Triage time (entered triaged -> triaged) comparator."""
  triageTime: NullableDurationComparator

  """Comparator for the issues triaged at date."""
  triagedAt: NullableDateComparator

  """Comparator for the updated at date."""
  updatedAt: DateComparator
}

"""A record of changes to an issue."""
type IssueHistory implements Node {
  """
  The actor that performed the actions. This field may be empty in the case of integrations or automations.
  """
  actor: User

  """
  The id of user who made these changes. If null, possibly means that the change made by an integration.
  """
  actorId: String

  """
  The actors that performed the actions. This field may be empty in the case of integrations or automations.
  """
  actors: [User!] @deprecated(reason: "Use `actor` and `descriptionUpdatedBy` instead.")

  """ID's of labels that were added."""
  addedLabelIds: [String!]

  """The labels that were added to the issue."""
  addedLabels: [IssueLabel!]

  """Whether the issue is archived at the time of this history entry."""
  archived: Boolean

  """
  The time at which the entity was archived. Null if the entity has not been archived.
  """
  archivedAt: DateTime

  """Whether the issue was auto-archived."""
  autoArchived: Boolean

  """Whether the issue was auto-closed."""
  autoClosed: Boolean

  """The bot that performed the action."""
  botActor: ActorBot

  """
  [Internal] Serialized JSON representing changes for certain non-relational properties.
  """
  changes: JSONObject

  """The time at which the entity was created."""
  createdAt: DateTime!

  """The actors that edited the description of the issue, if any."""
  descriptionUpdatedBy: [User!]

  """The user that was unassigned from the issue."""
  fromAssignee: User

  """The id of user from whom the issue was re-assigned from."""
  fromAssigneeId: String

  """The app user from whom the issue delegation was transferred."""
  fromDelegate: User

  """What the due date was changed from."""
  fromDueDate: TimelessDate

  """What the estimate was changed from."""
  fromEstimate: Float

  """The parent issue that the issue was moved from."""
  fromParent: Issue

  """The id of previous parent of the issue."""
  fromParentId: String

  """What the priority was changed from."""
  fromPriority: Float

  """The project that the issue was moved from."""
  fromProject: Project

  """The id of previous project of the issue."""
  fromProjectId: String

  """The state that the issue was moved from."""
  fromState: WorkflowState

  """The id of previous workflow state of the issue."""
  fromStateId: String

  """The team that the issue was moved from."""
  fromTeam: Team

  """The id of team from which the issue was moved from."""
  fromTeamId: String

  """What the title was changed from."""
  fromTitle: String

  """The unique identifier of the entity."""
  id: ID!

  """The issue that was changed."""
  issue: Issue!

  """The import record."""
  issueImport: IssueImport

  """Changed issue relationships."""
  relationChanges: [IssueRelationHistoryPayload!]

  """ID's of labels that were removed."""
  removedLabelIds: [String!]

  """The labels that were removed from the issue."""
  removedLabels: [IssueLabel!]

  """The user that was assigned to the issue."""
  toAssignee: User

  """The id of user to whom the issue was assigned to."""
  toAssigneeId: String

  """The new project created from the issue."""
  toConvertedProject: Project

  """The id of new project created from the issue."""
  toConvertedProjectId: String

  """The app user to whom the issue delegation was transferred."""
  toDelegate: User

  """What the due date was changed to."""
  toDueDate: TimelessDate

  """What the estimate was changed to."""
  toEstimate: Float

  """The parent issue that the issue was moved to."""
  toParent: Issue

  """The id of new parent of the issue."""
  toParentId: String

  """What the priority was changed to."""
  toPriority: Float

  """The project that the issue was moved to."""
  toProject: Project

  """The id of new project of the issue."""
  toProjectId: String

  """The state that the issue was moved to."""
  toState: WorkflowState

  """The id of new workflow state of the issue."""
  toStateId: String

  """The team that the issue was moved to."""
  toTeam: Team

  """The id of team to which the issue was moved to."""
  toTeamId: String

  """What the title was changed to."""
  toTitle: String

  """Whether the issue was trashed or un-trashed."""
  trashed: Boolean

  """The users that were notified of the issue."""
  triageResponsibilityNotifiedUsers: [User!]

  """
  The last time at which the entity was meaningfully updated. This is the same as the creation time if the entity hasn't
      been updated after creation.
  """
  updatedAt: DateTime!

  """Whether the issue's description was updated."""
  updatedDescription: Boolean
}

type IssueHistoryConnection {
  edges: [IssueHistoryEdge!]!
  nodes: [IssueHistory!]!
  pageInfo: PageInfo!
}

type IssueHistoryEdge {
  """Used in `before` and `after` args"""
  cursor: String!
  node: IssueHistory!
}

"""Labels that can be associated with issues."""
type IssueLabel implements Node {
  """
  The time at which the entity was archived. Null if the entity has not been archived.
  """
  archivedAt: DateTime

  """Children of the label."""
  children(
    """A cursor to be used with first for forward pagination"""
    after: String

    """A cursor to be used with last for backward pagination."""
    before: String

    """Filter returned issue labels."""
    filter: IssueLabelFilter

    """
    The number of items to forward paginate (used with after). Defaults to 50.
    """
    first: Int

    """Should archived resources be included (default: false)"""
    includeArchived: Boolean

    """
    The number of items to backward paginate (used with before). Defaults to 50.
    """
    last: Int

    """
    By which field should the pagination order by. Available options are createdAt (default) and updatedAt.
    """
    orderBy: PaginationOrderBy
  ): IssueLabelConnection!

  """The time at which the entity was created."""
  createdAt: DateTime!

  """The user who created the label."""
  creator: User

  """The label's description."""
  description: String

  """The unique identifier of the entity."""
  id: ID!

  """The original label inherited from."""
  inheritedFrom: IssueLabel

  """Whether the label is a group."""
  isGroup: Boolean!

  """Issues associated with the label."""
  issues(
    """A cursor to be used with first for forward pagination"""
    after: String

    """A cursor to be used with last for backward pagination."""
    before: String

    """Filter returned issues."""
    filter: IssueFilter

    """
    The number of items to forward paginate (used with after). Defaults to 50.
    """
    first: Int

    """Should archived resources be included (default: false)"""
    includeArchived: Boolean

    """
    The number of items to backward paginate (used with before). Defaults to 50.
    """
    last: Int

    """
    By which field should the pagination order by. Available options are createdAt (default) and updatedAt.
    """
    orderBy: PaginationOrderBy
  ): IssueConnection!

  """The label's name."""
  name: String!

  """The parent label."""
  parent: IssueLabel

  """
  The team that the label is associated with. If null, the label is associated with the global workspace.
  """
  team: Team

  """
  The last time at which the entity was meaningfully updated. This is the same as the creation time if the entity hasn't
      been updated after creation.
  """
  updatedAt: DateTime!
}

"""Issue label filtering options."""
input IssueLabelCollectionFilter {
  """Compound filters, all of which need to be matched by the label."""
  and: [IssueLabelCollectionFilter!]

  """Comparator for the created at date."""
  createdAt: DateComparator

  """Filters that the issue labels creator must satisfy."""
  creator: NullableUserFilter

  """Filters that needs to be matched by all issue labels."""
  every: IssueLabelFilter

  """Comparator for the identifier."""
  id: IDComparator

  """Comparator for whether the label is a group label."""
  isGroup: BooleanComparator

  """Comparator for the collection length."""
  length: NumberComparator

  """Comparator for the name."""
  name: StringComparator

  """Filter based on the existence of the relation."""
  null: Boolean

  """Compound filters, one of which need to be matched by the label."""
  or: [IssueLabelCollectionFilter!]

  """Filters that the issue label's parent label must satisfy."""
  parent: IssueLabelFilter

  """Filters that needs to be matched by some issue labels."""
  some: IssueLabelFilter

  """Filters that the issue labels team must satisfy."""
  team: NullableTeamFilter

  """Comparator for the updated at date."""
  updatedAt: DateComparator
}

type IssueLabelConnection {
  edges: [IssueLabelEdge!]!
  nodes: [IssueLabel!]!
  pageInfo: PageInfo!
}

input IssueLabelCreateInput {

  """The description of the label."""
  description: String

  """
  The identifier in UUID v4 format. If none is provided, the backend will generate one.
  """
  id: String

  """The name of the label."""
  name: String!

  """The identifier of the parent label."""
  parentId: String

  """
  The team associated with the label. If not given, the label will be associated with the entire workspace.
  """
  teamId: String
}

type IssueLabelEdge {
  """Used in `before` and `after` args"""
  cursor: String!
  node: IssueLabel!
}

"""Issue label filtering options."""
input IssueLabelFilter {
  """Compound filters, all of which need to be matched by the label."""
  and: [IssueLabelFilter!]

  """Comparator for the created at date."""
  createdAt: DateComparator

  """Filters that the issue labels creator must satisfy."""
  creator: NullableUserFilter

  """Comparator for the identifier."""
  id: IDComparator

  """Comparator for the name."""
  name: StringComparator

  """Compound filters, one of which need to be matched by the label."""
  or: [IssueLabelFilter!]

  """Filters that the issue label's parent label must satisfy."""
  parent: IssueLabelFilter

  """Filters that the issue labels team must satisfy."""
  team: NullableTeamFilter

  """Comparator for the updated at date."""
  updatedAt: DateComparator
}

type IssueLabelPayload {
  """The label that was created or updated."""
  issueLabel: IssueLabel!

  """Whether the operation was successful."""
  success: Boolean!
}

input IssueLabelUpdateInput {

  """The description of the label."""
  description: String

  """The name of the label."""
  name: String

  """The identifier of the parent label."""
  parentId: String
}

type IssuePayload {
  """The issue that was created or updated."""
  issue: Issue

  """Whether the operation was successful."""
  success: Boolean!
}

type IssuePriorityValue {
  """Priority's label."""
  label: String!

  """Priority's number value."""
  priority: Int!
}

"""A relation between two issues."""
type IssueRelation implements Node {
  """
  The time at which the entity was archived. Null if the entity has not been archived.
  """
  archivedAt: DateTime

  """The time at which the entity was created."""
  createdAt: DateTime!

  """The unique identifier of the entity."""
  id: ID!

  """The issue whose relationship is being described."""
  issue: Issue!

  """The related issue."""
  relatedIssue: Issue!

  """The relationship of the issue with the related issue."""
  type: String!

  """
  The last time at which the entity was meaningfully updated. This is the same as the creation time if the entity hasn't
      been updated after creation.
  """
  updatedAt: DateTime!
}

type IssueRelationConnection {
  edges: [IssueRelationEdge!]!
  nodes: [IssueRelation!]!
  pageInfo: PageInfo!
}

input IssueRelationCreateInput {
  """
  The identifier in UUID v4 format. If none is provided, the backend will generate one.
  """
  id: String

  """The identifier of the issue that is related to another issue."""
  issueId: String!

  """The identifier of the related issue."""
  relatedIssueId: String!

  """The type of relation of the issue to the related issue."""
  type: IssueRelationType!
}

type IssueRelationEdge {
  """Used in `before` and `after` args"""
  cursor: String!
  node: IssueRelation!
}

"""Issue relation history's payload."""
type IssueRelationHistoryPayload {
  """The identifier of the related issue."""
  identifier: String!

  """The type of the change."""
  type: String!
}

type IssueRelationPayload {
  """The issue relation that was created or updated."""
  issueRelation: IssueRelation!

  """The identifier of the last sync operation."""
  lastSyncId: Float!

  """Whether the operation was successful."""
  success: Boolean!
}

"""The type of the issue relation."""
enum IssueRelationType {
  blocks
  duplicate
  related
  similar
}

input IssueRelationUpdateInput {
  """The identifier of the issue that is related to another issue."""
  issueId: String

  """The identifier of the related issue."""
  relatedIssueId: String

  """The type of relation of the issue to the related issue."""
  type: String
}

type IssueSearchPayload {
  """
  Archived entities matching the search term along with all their dependencies.
  """
  archivePayload: ArchiveResponse!
  edges: [IssueSearchResultEdge!]!
  nodes: [IssueSearchResult!]!
  pageInfo: PageInfo!

  """Total number of results for query without filters applied."""
  totalCount: Float!
}

type IssueSearchResult implements Node {
  """The time at which the issue was added to a project."""
  addedToProjectAt: DateTime

  """The time at which the issue was added to a team."""
  addedToTeamAt: DateTime

  """
  The time at which the entity was archived. Null if the entity has not been archived.
  """
  archivedAt: DateTime

  """The user to whom the issue is assigned to."""
  assignee: User

  """The time at which the issue was moved into canceled state."""
  canceledAt: DateTime

  """Children of the issue."""
  children(
    """A cursor to be used with first for forward pagination"""
    after: String

    """A cursor to be used with last for backward pagination."""
    before: String

    """Filter returned issues."""
    filter: IssueFilter

    """
    The number of items to forward paginate (used with after). Defaults to 50.
    """
    first: Int

    """Should archived resources be included (default: false)"""
    includeArchived: Boolean

    """
    The number of items to backward paginate (used with before). Defaults to 50.
    """
    last: Int

    """
    By which field should the pagination order by. Available options are createdAt (default) and updatedAt.
    """
    orderBy: PaginationOrderBy
  ): IssueConnection!

  """Comments associated with the issue."""
  comments(
    """A cursor to be used with first for forward pagination"""
    after: String

    """A cursor to be used with last for backward pagination."""
    before: String

    """Filter returned comments."""
    filter: CommentFilter

    """
    The number of items to forward paginate (used with after). Defaults to 50.
    """
    first: Int

    """Should archived resources be included (default: false)"""
    includeArchived: Boolean

    """
    The number of items to backward paginate (used with before). Defaults to 50.
    """
    last: Int

    """
    By which field should the pagination order by. Available options are createdAt (default) and updatedAt.
    """
    orderBy: PaginationOrderBy
  ): CommentConnection!

  """The time at which the issue was moved into completed state."""
  completedAt: DateTime

  """The time at which the entity was created."""
  createdAt: DateTime!

  """The user who created the issue."""
  creator: User

  """The issue's description in markdown format."""
  description: String

  """The date at which the issue is due."""
  dueDate: TimelessDate

  """History entries associated with the issue."""
  history(
    """A cursor to be used with first for forward pagination"""
    after: String

    """A cursor to be used with last for backward pagination."""
    before: String

    """
    The number of items to forward paginate (used with after). Defaults to 50.
    """
    first: Int

    """Should archived resources be included (default: false)"""
    includeArchived: Boolean

    """
    The number of items to backward paginate (used with before). Defaults to 50.
    """
    last: Int

    """
    By which field should the pagination order by. Available options are createdAt (default) and updatedAt.
    """
    orderBy: PaginationOrderBy
  ): IssueHistoryConnection!

  """The unique identifier of the entity."""
  id: ID!

  """Issue's human readable identifier (e.g. ENG-123)."""
  identifier: String!

  """Inverse relations associated with this issue."""
  inverseRelations(
    """A cursor to be used with first for forward pagination"""
    after: String

    """A cursor to be used with last for backward pagination."""
    before: String

    """
    The number of items to forward paginate (used with after). Defaults to 50.
    """
    first: Int

    """Should archived resources be included (default: false)"""
    includeArchived: Boolean

    """
    The number of items to backward paginate (used with before). Defaults to 50.
    """
    last: Int

    """
    By which field should the pagination order by. Available options are createdAt (default) and updatedAt.
    """
    orderBy: PaginationOrderBy
  ): IssueRelationConnection!

  """Id of the labels associated with this issue."""
  labelIds: [String!]!

  """Labels associated with this issue."""
  labels(
    """A cursor to be used with first for forward pagination"""
    after: String

    """A cursor to be used with last for backward pagination."""
    before: String

    """Filter returned issue labels."""
    filter: IssueLabelFilter

    """
    The number of items to forward paginate (used with after). Defaults to 50.
    """
    first: Int

    """Should archived resources be included (default: false)"""
    includeArchived: Boolean

    """
    The number of items to backward paginate (used with before). Defaults to 50.
    """
    last: Int

    """
    By which field should the pagination order by. Available options are createdAt (default) and updatedAt.
    """
    orderBy: PaginationOrderBy
  ): IssueLabelConnection!

  """Metadata related to search result."""
  metadata: JSONObject!

  """The issue's unique number."""
  number: Float!

  """The parent of the issue."""
  parent: Issue

  """Previous identifiers of the issue if it has been moved between teams."""
  previousIdentifiers: [String!]!

  """
  The priority of the issue. 0 = No priority, 1 = Urgent, 2 = High, 3 = Normal, 4 = Low.
  """
  priority: Float!

  """Label for the priority."""
  priorityLabel: String!

  """
  The order of the item in relation to other items in the organization, when ordered by priority.
  """
  prioritySortOrder: Float!

  """The project that the issue is associated with."""
  project: Project

  """The projectMilestone that the issue is associated with."""
  projectMilestone: ProjectMilestone

  """Relations associated with this issue."""
  relations(
    """A cursor to be used with first for forward pagination"""
    after: String

    """A cursor to be used with last for backward pagination."""
    before: String

    """
    The number of items to forward paginate (used with after). Defaults to 50.
    """
    first: Int

    """Should archived resources be included (default: false)"""
    includeArchived: Boolean

    """
    The number of items to backward paginate (used with before). Defaults to 50.
    """
    last: Int

    """
    By which field should the pagination order by. Available options are createdAt (default) and updatedAt.
    """
    orderBy: PaginationOrderBy
  ): IssueRelationConnection!

  """The time at which the issue's SLA will breach."""
  slaBreachesAt: DateTime

  """The time at which the issue's SLA will enter high risk state."""
  slaHighRiskAt: DateTime

  """The time at which the issue's SLA will enter medium risk state."""
  slaMediumRiskAt: DateTime

  """The time at which the issue's SLA began."""
  slaStartedAt: DateTime

  """The type of SLA set on the issue. Calendar days or business days."""
  slaType: String

  """The order of the item in relation to other items in the organization."""
  sortOrder: Float!

  """The comment that this issue was created from."""
  sourceComment: Comment

  """The time at which the issue was moved into started state."""
  startedAt: DateTime

  """The time at which the issue entered triage."""
  startedTriageAt: DateTime

  """The workflow state that the issue is associated with."""
  state: WorkflowState!

  """
  The order of the item in the sub-issue list. Only set if the issue has a parent.
  """
  subIssueSortOrder: Float

  """The team that the issue is associated with."""
  team: Team!

  """The issue's title."""
  title: String!

  """A flag that indicates whether the issue is in the trash bin."""
  trashed: Boolean

  """The time at which the issue left triage."""
  triagedAt: DateTime

  """
  The last time at which the entity was meaningfully updated. This is the same as the creation time if the entity hasn't
      been updated after creation.
  """
  updatedAt: DateTime!

  """Issue URL."""
  url: String!
}

type IssueSearchResultEdge {
  """Used in `before` and `after` args"""
  cursor: String!
  node: IssueSearchResult!
}

"""Issue sorting options."""
input IssueSortInput {
  """Sort by assignee name"""
  assignee: AssigneeSort

  """Sort by issue completion date"""
  completedAt: CompletedAtSort

  """Sort by issue creation date"""
  createdAt: CreatedAtSort

  """Sort by delegate name"""
  delegate: DelegateSort

  """Sort by issue due date"""
  dueDate: DueDateSort

  """Sort by estimate"""
  estimate: EstimateSort

  """Sort by label"""
  label: LabelSort

  """Sort by label group"""
  labelGroup: LabelGroupSort

  """Sort by manual order"""
  manual: ManualSort

  """Sort by Project Milestone target date"""
  milestone: MilestoneSort

  """Sort by priority"""
  priority: PrioritySort

  """Sort by Project name"""
  project: ProjectSort

  """Sort by the root issue"""
  rootIssue: RootIssueSort

  """Sort by SLA status"""
  slaStatus: SlaStatusSort

  """Sort by Team name"""
  team: TeamSort

  """Sort by issue title"""
  title: TitleSort

  """Sort by issue update date"""
  updatedAt: UpdatedAtSort

  """Sort by workflow state type"""
  workflowState: WorkflowStateSort
}


input IssueUpdateInput {
  """The identifiers of the issue labels to be added to this issue."""
  addedLabelIds: [String!]

  """The identifier of the user to assign the issue to."""
  assigneeId: String

  """The issue description in markdown format."""
  description: String

  """The date at which the issue is due."""
  dueDate: TimelessDate

  """The identifiers of the issue labels associated with this ticket."""
  labelIds: [String!]

  """The identifier of the parent issue."""
  parentId: String

  """
  The priority of the issue. 0 = No priority, 1 = Urgent, 2 = High, 3 = Normal, 4 = Low.
  """
  priority: Int

  """
  The position of the issue related to other issues, when ordered by priority.
  """
  prioritySortOrder: Float

  """The project associated with the issue."""
  projectId: String

  """The project milestone associated with the issue."""
  projectMilestoneId: String

  """The identifiers of the issue labels to be removed from this issue."""
  removedLabelIds: [String!]

  """
  [Internal] The timestamp at which an issue will be considered in breach of SLA.
  """
  slaBreachesAt: DateTime

  """
  The SLA day count type for the issue. Whether SLA should be business days only or calendar days (default).
  """
  slaType: SLADayCountType

  """The position of the issue related to other issues."""
  sortOrder: Float

  """The team state of the issue."""
  stateId: String

  """The position of the issue in parent's sub-issue list."""
  subIssueSortOrder: Float

  """The identifier of the team associated with the issue."""
  teamId: String

  """The issue title."""
  title: String

  """Whether the issue has been trashed."""
  trashed: Boolean
}

"""
The `JSON` scalar type represents arbitrary values as *stringified* JSON
"""
scalar JSON

"""
The `JSONObject` scalar type represents arbitrary values as *embedded* JSON
"""
scalar JSONObject

input JoinOrganizationInput {
  """An optional invite link for an organization."""
  inviteLink: String

  """The identifier of the organization."""
  organizationId: String!
}

"""Issue label-group sorting options."""
input LabelGroupSort {
  """The label-group id to sort by"""
  labelGroupId: String!

  """Whether nulls should be sorted first or last"""
  nulls: PaginationNulls = last

  """The order for the individual sort"""
  order: PaginationSortOrder
}


"""Issue label sorting options."""
input LabelSort {
  """Whether nulls should be sorted first or last"""
  nulls: PaginationNulls = last

  """The order for the individual sort"""
  order: PaginationSortOrder
}

"""Issue manual sorting options."""
input ManualSort {
  """Whether nulls should be sorted first or last"""
  nulls: PaginationNulls = last

  """The order for the individual sort"""
  order: PaginationSortOrder
}

"""Issue project milestone options."""
input MilestoneSort {
  """Whether nulls should be sorted first or last"""
  nulls: PaginationNulls = last

  """The order for the individual sort"""
  order: PaginationSortOrder
}

type Mutation {

  """Creates a new comment."""
  commentCreate(
    """The comment object to create."""
    input: CommentCreateInput!
  ): CommentPayload!

  """Deletes a comment."""
  commentDelete(
    """The identifier of the comment to delete."""
    id: String!
  ): DeletePayload!

  """Resolves a comment."""
  commentResolve(
    """The identifier of the comment to update."""
    id: String!
    resolvingCommentId: String
  ): CommentPayload!

  """Unresolves a comment."""
  commentUnresolve(
    """The identifier of the comment to update."""
    id: String!
  ): CommentPayload!

  """Updates a comment."""
  commentUpdate(
    """The identifier of the comment to update."""
    id: String!

    """A partial comment object to update the comment with."""
    input: CommentUpdateInput!
  ): CommentPayload!

  """Archives a initiative."""
  initiativeArchive(
    """The identifier of the initiative to archive."""
    id: String!
  ): InitiativeArchivePayload!

  """Creates a new initiative."""
  initiativeCreate(
    """The properties of the initiative to create."""
    input: InitiativeCreateInput!
  ): InitiativePayload!

  """Deletes (trashes) an initiative."""
  initiativeDelete(
    """The identifier of the initiative to delete."""
    id: String!
  ): DeletePayload!

  """Creates a new initiative relation."""
  initiativeRelationCreate(
    """The initiative relation to create."""
    input: InitiativeRelationCreateInput!
  ): InitiativeRelationPayload!

  """Deletes an initiative relation."""
  initiativeRelationDelete(
    """The identifier of the initiative relation to delete."""
    id: String!
  ): DeletePayload!

  """Updates an initiative relation."""
  initiativeRelationUpdate(
    """The identifier of the initiative relation to update."""
    id: String!

    """The properties of the initiative relation to update."""
    input: InitiativeRelationUpdateInput!
  ): DeletePayload!

  """Creates a new initiativeToProject join."""
  initiativeToProjectCreate(
    """The properties of the initiativeToProject to create."""
    input: InitiativeToProjectCreateInput!
  ): InitiativeToProjectPayload!

  """Deletes a initiativeToProject."""
  initiativeToProjectDelete(
    """The identifier of the initiativeToProject to delete."""
    id: String!
  ): DeletePayload!

  """Updates a initiativeToProject."""
  initiativeToProjectUpdate(
    """The identifier of the initiativeToProject to update."""
    id: String!

    """The properties of the initiativeToProject to update."""
    input: InitiativeToProjectUpdateInput!
  ): InitiativeToProjectPayload!

  """Unarchives a initiative."""
  initiativeUnarchive(
    """The identifier of the initiative to unarchive."""
    id: String!
  ): InitiativeArchivePayload!

  """Updates a initiative."""
  initiativeUpdate(
    """The identifier of the initiative to update."""
    id: String!

    """The properties of the initiative to update."""
    input: InitiativeUpdateInput!
  ): InitiativePayload!

  """Archives an initiative update."""
  initiativeUpdateArchive(
    """The identifier of the initiative update to archive."""
    id: String!
  ): InitiativeUpdateArchivePayload!

  """Creates a initiative update."""
  initiativeUpdateCreate(
    """The initiative update object to create."""
    input: InitiativeUpdateCreateInput!
  ): InitiativeUpdatePayload!

  """Unarchives an initiative update."""
  initiativeUpdateUnarchive(
    """The identifier of the initiative update to unarchive."""
    id: String!
  ): InitiativeUpdateArchivePayload!

  """Updates an update."""
  initiativeUpdateUpdate(
    """The identifier of the update to update."""
    id: String!

    """A data to update the update with."""
    input: InitiativeUpdateUpdateInput!
  ): InitiativeUpdatePayload!

  """Adds a label to an issue."""
  issueAddLabel(
    """The identifier of the issue to add the label to."""
    id: String!

    """The identifier of the label to add."""
    labelId: String!
  ): IssuePayload!

  """Archives an issue."""
  issueArchive(
    """The identifier of the issue to archive."""
    id: String!

    """Whether to trash the issue."""
    trash: Boolean
  ): IssueArchivePayload!

  """Creates a list of issues in one transaction."""
  issueBatchCreate(
    """A list of issue objects to create."""
    input: IssueBatchCreateInput!
  ): IssueBatchPayload!

  """Updates multiple issues at once."""
  issueBatchUpdate(
    """The id's of the issues to update. Can't be more than 50 at a time."""
    ids: [UUID!]!

    """A partial issue object to update the issues with."""
    input: IssueUpdateInput!
  ): IssueBatchPayload!

  """Creates a new issue."""
  issueCreate(
    """The issue object to create."""
    input: IssueCreateInput!
  ): IssuePayload!

  """Deletes (trashes) an issue."""
  issueDelete(
    """The identifier of the issue to delete."""
    id: String!

    """
    Whether to permanently delete the issue and skip the grace period of 30 days. Available only to admins!
    """
    permanentlyDelete: Boolean
  ): IssueArchivePayload!




  """[INTERNAL] Kicks off a Linear to Linear import job."""
  issueImportCreateLinearV2(
    """ID of issue import. If not provided it will be generated."""
    id: String

    """The source organization to import from."""
    linearSourceOrganizationId: String!
  ): IssueImportPayload!

  """Deletes an import job."""
  issueImportDelete(
    """ID of the issue import to delete."""
    issueImportId: String!
  ): IssueImportDeletePayload!

  """Kicks off import processing."""
  issueImportProcess(
    """ID of the issue import which we're going to process."""
    issueImportId: String!

    """The mapping configuration to use for processing the import."""
    mapping: JSONObject!
  ): IssueImportPayload!

  """Updates the mapping for the issue import."""
  issueImportUpdate(
    """The identifier of the issue import."""
    id: String!

    """The properties of the issue import to update."""
    input: IssueImportUpdateInput!
  ): IssueImportPayload!

  """Creates a new label."""
  issueLabelCreate(
    """The issue label to create."""
    input: IssueLabelCreateInput!

    """
    Whether to replace all team-specific labels with the same name with this newly created workspace label (default: false).
    """
    replaceTeamLabels: Boolean
  ): IssueLabelPayload!

  """Deletes an issue label."""
  issueLabelDelete(
    """The identifier of the label to delete."""
    id: String!
  ): DeletePayload!

  """Updates an label."""
  issueLabelUpdate(
    """The identifier of the label to update."""
    id: String!

    """A partial label object to update."""
    input: IssueLabelUpdateInput!

    """
    Whether to replace all team-specific labels with the same name with this updated workspace label (default: false).
    """
    replaceTeamLabels: Boolean
  ): IssueLabelPayload!

  """Creates a new issue relation."""
  issueRelationCreate(
    """The issue relation to create."""
    input: IssueRelationCreateInput!

    """Used by client undo operations. Should not be set directly."""
    overrideCreatedAt: DateTime
  ): IssueRelationPayload!

  """Deletes an issue relation."""
  issueRelationDelete(
    """The identifier of the issue relation to delete."""
    id: String!
  ): DeletePayload!

  """Updates an issue relation."""
  issueRelationUpdate(
    """The identifier of the issue relation to update."""
    id: String!

    """The properties of the issue relation to update."""
    input: IssueRelationUpdateInput!
  ): IssueRelationPayload!


  """Removes a label from an issue."""
  issueRemoveLabel(
    """The identifier of the issue to remove the label from."""
    id: String!

    """The identifier of the label to remove."""
    labelId: String!
  ): IssuePayload!

  """Subscribes a user to an issue."""
  issueSubscribe(
    """The identifier of the issue to subscribe to."""
    id: String!

    """The email of the user to subscribe, default is the current user."""
    userEmail: String

    """The identifier of the user to subscribe, default is the current user."""
    userId: String
  ): IssuePayload!

  """Unarchives an issue."""
  issueUnarchive(
    """The identifier of the issue to archive."""
    id: String!
  ): IssueArchivePayload!

  """Unsubscribes a user from an issue."""
  issueUnsubscribe(
    """The identifier of the issue to unsubscribe from."""
    id: String!

    """The email of the user to unsubscribe, default is the current user."""
    userEmail: String

    """
    The identifier of the user to unsubscribe, default is the current user.
    """
    userId: String
  ): IssuePayload!

  """Updates an issue."""
  issueUpdate(
    """The identifier of the issue to update."""
    id: String!

    """A partial issue object to update the issue with."""
    input: IssueUpdateInput!
  ): IssuePayload!


  """Leave an organization."""
  leaveOrganization(
    """ID of the organization to leave."""
    organizationId: String!
  ): CreateOrJoinOrganizationResponse!

  """
  Cancels the deletion of an organization. Administrator privileges required.
  """
  organizationCancelDelete: OrganizationCancelDeletePayload!

  """Delete's an organization. Administrator privileges required."""
  organizationDelete(
    """Information required to delete an organization."""
    input: DeleteOrganizationInput!
  ): OrganizationDeletePayload!

  """Creates a new organization invite."""
  organizationInviteCreate(
    """The organization invite object to create."""
    input: OrganizationInviteCreateInput!
  ): OrganizationInvitePayload!

  """Deletes an organization invite."""
  organizationInviteDelete(
    """The identifier of the organization invite to delete."""
    id: String!
  ): DeletePayload!

  """Updates an organization invite."""
  organizationInviteUpdate(
    """The identifier of the organization invite to update."""
    id: String!

    """The updates to make to the organization invite object."""
    input: OrganizationInviteUpdateInput!
  ): OrganizationInvitePayload!


  """Updates the user's organization."""
  organizationUpdate(
    """A partial organization object to update the organization with."""
    input: OrganizationUpdateInput!
  ): OrganizationPayload!


  """Adds a label to a project."""
  projectAddLabel(
    """The identifier of the project to add the label to."""
    id: String!

    """The identifier of the label to add."""
    labelId: String!
  ): ProjectPayload!

  """Archives a project."""
  projectArchive(
    """
    The identifier of the project to archive. Also the identifier from the URL is accepted.
    """
    id: String!

    """Whether to trash the project."""
    trash: Boolean
  ): ProjectArchivePayload! @deprecated(reason: "Deprecated in favor of projectDelete.")

  """Creates a new project."""
  projectCreate(
    """Whether to connect a Slack channel to the project."""
    connectSlackChannel: Boolean

    """The issue object to create."""
    input: ProjectCreateInput!
  ): ProjectPayload!

  """Deletes (trashes) a project."""
  projectDelete(
    """The identifier of the project to delete."""
    id: String!
  ): ProjectArchivePayload!

  """Creates a new project label."""
  projectLabelCreate(
    """The project label to create."""
    input: ProjectLabelCreateInput!
  ): ProjectLabelPayload!

  """Deletes a project label."""
  projectLabelDelete(
    """The identifier of the label to delete."""
    id: String!
  ): DeletePayload!

  """Updates a project label."""
  projectLabelUpdate(
    """The identifier of the label to update."""
    id: String!

    """A partial label object to update."""
    input: ProjectLabelUpdateInput!
  ): ProjectLabelPayload!

  """Creates a new project milestone."""
  projectMilestoneCreate(
    """The project milestone to create."""
    input: ProjectMilestoneCreateInput!
  ): ProjectMilestonePayload!

  """Deletes a project milestone."""
  projectMilestoneDelete(
    """The identifier of the project milestone to delete."""
    id: String!
  ): DeletePayload!

  """
  [Internal] Moves a project milestone to another project, can be called to undo a prior move.
  """
  projectMilestoneMove(
    """The identifier of the project milestone to move."""
    id: String!

    """
    The project to move the milestone to, as well as any additional options need to make a successful move, or undo a previous move.
    """
    input: ProjectMilestoneMoveInput!
  ): ProjectMilestoneMovePayload!

  """Updates a project milestone."""
  projectMilestoneUpdate(
    """
    The identifier of the project milestone to update. Also the identifier from the URL is accepted.
    """
    id: String!

    """A partial object to update the project milestone with."""
    input: ProjectMilestoneUpdateInput!
  ): ProjectMilestonePayload!

  """Creates a new project relation."""
  projectRelationCreate(
    """The project relation to create."""
    input: ProjectRelationCreateInput!
  ): ProjectRelationPayload!

  """Deletes a project relation."""
  projectRelationDelete(
    """The identifier of the project relation to delete."""
    id: String!
  ): DeletePayload!

  """Updates a project relation."""
  projectRelationUpdate(
    """The identifier of the project relation to update."""
    id: String!

    """The properties of the project relation to update."""
    input: ProjectRelationUpdateInput!
  ): ProjectRelationPayload!

  """Removes a label from a project."""
  projectRemoveLabel(
    """The identifier of the project to remove the label from."""
    id: String!

    """The identifier of the label to remove."""
    labelId: String!
  ): ProjectPayload!

  """Archives a project status."""
  projectStatusArchive(
    """The identifier of the project status to archive."""
    id: String!
  ): ProjectStatusArchivePayload!

  """Creates a new project status."""
  projectStatusCreate(
    """The ProjectStatus object to create."""
    input: ProjectStatusCreateInput!
  ): ProjectStatusPayload!

  """Unarchives a project status."""
  projectStatusUnarchive(
    """The identifier of the project status to unarchive."""
    id: String!
  ): ProjectStatusArchivePayload!

  """Updates a project status."""
  projectStatusUpdate(
    """The identifier of the project status to update."""
    id: String!

    """A partial ProjectStatus object to update the ProjectStatus with."""
    input: ProjectStatusUpdateInput!
  ): ProjectStatusPayload!

  """Unarchives a project."""
  projectUnarchive(
    """
    The identifier of the project to restore. Also the identifier from the URL is accepted.
    """
    id: String!
  ): ProjectArchivePayload!

  """Updates a project."""
  projectUpdate(
    """
    The identifier of the project to update. Also the identifier from the URL is accepted.
    """
    id: String!

    """A partial project object to update the project with."""
    input: ProjectUpdateInput!
  ): ProjectPayload!

  """Archives a project update."""
  projectUpdateArchive(
    """The identifier of the project update to archive."""
    id: String!
  ): ProjectUpdateArchivePayload!

  """Creates a new project update."""
  projectUpdateCreate(
    """Data for the project update to create."""
    input: ProjectUpdateCreateInput!
  ): ProjectUpdatePayload!

  """Deletes a project update."""
  projectUpdateDelete(
    """The identifier of the project update to delete."""
    id: String!
  ): DeletePayload! @deprecated(reason: "Use `projectUpdateArchive` instead.")

  """Unarchives a project update."""
  projectUpdateUnarchive(
    """The identifier of the project update to unarchive."""
    id: String!
  ): ProjectUpdateArchivePayload!

  """Updates a project update."""
  projectUpdateUpdate(
    """The identifier of the project update to update."""
    id: String!

    """A data to update the project update with."""
    input: ProjectUpdateUpdateInput!
  ): ProjectUpdatePayload!

  """Re-send an organization invite."""
  resendOrganizationInvite(
    """The identifier of the organization invite to re-send."""
    id: String!
  ): DeletePayload!

  """Re-send an organization invite tied to an email address."""
  resendOrganizationInviteByEmail(
    """The email address tied to the organization invite to re-send."""
    email: String!
  ): DeletePayload!

  """
  Creates a new team. The user who creates the team will automatically be added as a member to the newly created team.
  """
  teamCreate(
    """The team id to copy settings from, if any."""
    copySettingsFromTeamId: String

    """The team object to create."""
    input: TeamCreateInput!
  ): TeamPayload!

  """Deletes a team."""
  teamDelete(
    """The identifier of the team to delete."""
    id: String!
  ): DeletePayload!

  """Deletes a previously used team key."""
  teamKeyDelete(
    """The identifier of the team key to delete."""
    id: String!
  ): DeletePayload!

  """Creates a new team membership."""
  teamMembershipCreate(
    """The team membership object to create."""
    input: TeamMembershipCreateInput!
  ): TeamMembershipPayload!

  """Deletes a team membership."""
  teamMembershipDelete(
    """Whether to leave the parent teams."""
    alsoLeaveParentTeams: Boolean

    """The identifier of the team membership to delete."""
    id: String!
  ): DeletePayload!

  """Updates a team membership."""
  teamMembershipUpdate(
    """The identifier of the team membership to update."""
    id: String!

    """A partial team membership object to update the team membership with."""
    input: TeamMembershipUpdateInput!
  ): TeamMembershipPayload!

  """Unarchives a team and cancels deletion."""
  teamUnarchive(
    """The identifier of the team to delete."""
    id: String!
  ): TeamArchivePayload!

  """Updates a team."""
  teamUpdate(
    """The identifier of the team to update."""
    id: String!

    """A partial team object to update the team with."""
    input: TeamUpdateInput!

    """
    [INTERNAL] Mapping of existing team entities to those inherited from the parent team
    """
    mapping: InheritanceEntityMapping
  ): TeamPayload!

  """Creates a new triage responsibility."""
  triageResponsibilityCreate(
    """The properties of the triage responsibility to create."""
    input: TriageResponsibilityCreateInput!
  ): TriageResponsibilityPayload!

  """Deletes a triage responsibility."""
  triageResponsibilityDelete(
    """The identifier of the triage responsibility to delete."""
    id: String!
  ): DeletePayload!

  """Updates an existing triage responsibility."""
  triageResponsibilityUpdate(
    """The identifier of the triage responsibility to update."""
    id: String!

    """The properties of the triage responsibility to update."""
    input: TriageResponsibilityUpdateInput!
  ): TriageResponsibilityPayload!

  """Makes user a regular user. Can only be called by an admin."""
  userDemoteAdmin(
    """The identifier of the user to make a regular user."""
    id: String!
  ): UserAdminPayload!

  """Makes user a guest. Can only be called by an admin."""
  userDemoteMember(
    """The identifier of the user to make a guest."""
    id: String!
  ): UserAdminPayload!

  """Makes user an admin. Can only be called by an admin."""
  userPromoteAdmin(
    """The identifier of the user to make an admin."""
    id: String!
  ): UserAdminPayload!

  """Makes user a regular user. Can only be called by an admin."""
  userPromoteMember(
    """The identifier of the user to make a regular user."""
    id: String!
  ): UserAdminPayload!

  """Updates the user's settings."""
  userSettingsUpdate(
    """The identifier of the userSettings to update."""
    id: String!

    """A partial notification object to update the settings with."""
    input: UserSettingsUpdateInput!
  ): UserSettingsPayload!

  """Suspends a user. Can only be called by an admin."""
  userSuspend(
    """The identifier of the user to suspend."""
    id: String!
  ): UserAdminPayload!

  """Un-suspends a user. Can only be called by an admin."""
  userUnsuspend(
    """The identifier of the user to unsuspend."""
    id: String!
  ): UserAdminPayload!

  """
  Updates a user. Only available to organization admins and the user themselves.
  """
  userUpdate(
    """
    The identifier of the user to update. Use `me` to reference currently authenticated user.
    """
    id: String!

    """A partial user object to update the user with."""
    input: UserUpdateInput!
  ): UserPayload!

  """
  Archives a state. Only states with issues that have all been archived can be archived.
  """
  workflowStateArchive(
    """The identifier of the state to archive."""
    id: String!
  ): WorkflowStateArchivePayload!

  """Creates a new state, adding it to the workflow of a team."""
  workflowStateCreate(
    """The state to create."""
    input: WorkflowStateCreateInput!
  ): WorkflowStatePayload!

  """Updates a state."""
  workflowStateUpdate(
    """The identifier of the state to update."""
    id: String!

    """A partial state object to update."""
    input: WorkflowStateUpdateInput!
  ): WorkflowStatePayload!
}

interface Node {
  """The unique identifier of the entity."""
  id: ID!
}

"""Comment filtering options."""
input NullableCommentFilter {
  """Compound filters, all of which need to be matched by the comment."""
  and: [NullableCommentFilter!]

  """Comparator for the comment's body."""
  body: StringComparator

  """Comparator for the created at date."""
  createdAt: DateComparator

  """Comparator for the identifier."""
  id: IDComparator

  """Filters that the comment's issue must satisfy."""
  issue: NullableIssueFilter

  """Filter based on the existence of the relation."""
  null: Boolean

  """Compound filters, one of which need to be matched by the comment."""
  or: [NullableCommentFilter!]

  """Filters that the comment parent must satisfy."""
  parent: NullableCommentFilter

  """Filters that the comment's project update must satisfy."""
  projectUpdate: NullableProjectUpdateFilter

  """Comparator for the updated at date."""
  updatedAt: DateComparator

  """Filters that the comment's creator must satisfy."""
  user: UserFilter
}

"""Comparator for optional dates."""
input NullableDateComparator {
  """Equals constraint."""
  eq: DateTimeOrDuration

  """
  Greater-than constraint. Matches any values that are greater than the given value.
  """
  gt: DateTimeOrDuration

  """
  Greater-than-or-equal constraint. Matches any values that are greater than or equal to the given value.
  """
  gte: DateTimeOrDuration

  """In-array constraint."""
  in: [DateTimeOrDuration!]

  """
  Less-than constraint. Matches any values that are less than the given value.
  """
  lt: DateTimeOrDuration

  """
  Less-than-or-equal constraint. Matches any values that are less than or equal to the given value.
  """
  lte: DateTimeOrDuration

  """Not-equals constraint."""
  neq: DateTimeOrDuration

  """Not-in-array constraint."""
  nin: [DateTimeOrDuration!]

  """
  Null constraint. Matches any non-null values if the given value is false, otherwise it matches null values.
  """
  null: Boolean
}

"""Nullable comparator for optional durations."""
input NullableDurationComparator {
  """Equals constraint."""
  eq: Duration

  """
  Greater-than constraint. Matches any values that are greater than the given value.
  """
  gt: Duration

  """
  Greater-than-or-equal constraint. Matches any values that are greater than or equal to the given value.
  """
  gte: Duration

  """In-array constraint."""
  in: [Duration!]

  """
  Less-than constraint. Matches any values that are less than the given value.
  """
  lt: Duration

  """
  Less-than-or-equal constraint. Matches any values that are less than or equal to the given value.
  """
  lte: Duration

  """Not-equals constraint."""
  neq: Duration

  """Not-in-array constraint."""
  nin: [Duration!]

  """
  Null constraint. Matches any non-null values if the given value is false, otherwise it matches null values.
  """
  null: Boolean
}

"""Issue filtering options."""
input NullableIssueFilter {
  """
  [Internal] Age (created -> now) comparator, defined if the issue is still open.
  """
  ageTime: NullableDurationComparator

  """Compound filters, all of which need to be matched by the issue."""
  and: [NullableIssueFilter!]

  """Comparator for the issues archived at date."""
  archivedAt: NullableDateComparator

  """Filters that the issues assignee must satisfy."""
  assignee: NullableUserFilter

  """Comparator for the issues auto archived at date."""
  autoArchivedAt: NullableDateComparator

  """Comparator for the issues auto closed at date."""
  autoClosedAt: NullableDateComparator

  """Comparator for the issues canceled at date."""
  canceledAt: NullableDateComparator

  """Filters that the child issues must satisfy."""
  children: IssueCollectionFilter

  """Filters that the issues comments must satisfy."""
  comments: CommentCollectionFilter

  """Comparator for the issues completed at date."""
  completedAt: NullableDateComparator

  """Comparator for the created at date."""
  createdAt: DateComparator

  """Filters that the issues creator must satisfy."""
  creator: NullableUserFilter

  """Comparator for the issues description."""
  description: NullableStringComparator

  """Comparator for the issues due date."""
  dueDate: NullableTimelessDateComparator

  """Comparator for the issues estimate."""
  estimate: EstimateComparator

  """Comparator for filtering issues which are blocked."""
  hasBlockedByRelations: RelationExistsComparator

  """Comparator for filtering issues which are blocking."""
  hasBlockingRelations: RelationExistsComparator

  """Comparator for filtering issues which are duplicates."""
  hasDuplicateRelations: RelationExistsComparator

  """Comparator for filtering issues with relations."""
  hasRelatedRelations: RelationExistsComparator

  """
  [Internal] Comparator for filtering issues which have suggested assignees.
  """
  hasSuggestedAssignees: RelationExistsComparator

  """
  [Internal] Comparator for filtering issues which have suggested labels.
  """
  hasSuggestedLabels: RelationExistsComparator

  """
  [Internal] Comparator for filtering issues which have suggested projects.
  """
  hasSuggestedProjects: RelationExistsComparator

  """
  [Internal] Comparator for filtering issues which have suggested related issues.
  """
  hasSuggestedRelatedIssues: RelationExistsComparator

  """
  [Internal] Comparator for filtering issues which have suggested similar issues.
  """
  hasSuggestedSimilarIssues: RelationExistsComparator

  """Comparator for the identifier."""
  id: IDComparator

  """Filters that issue labels must satisfy."""
  labels: IssueLabelCollectionFilter

  """[Internal] Lead time (created -> completed) comparator."""
  leadTime: NullableDurationComparator

  """Filter based on the existence of the relation."""
  null: Boolean

  """Comparator for the issues number."""
  number: NumberComparator

  """Compound filters, one of which need to be matched by the issue."""
  or: [NullableIssueFilter!]

  """Filters that the issue parent must satisfy."""
  parent: NullableIssueFilter

  """
  Comparator for the issues priority. 0 = No priority, 1 = Urgent, 2 = High, 3 = Normal, 4 = Low.
  """
  priority: NullableNumberComparator

  """Filters that the issues project must satisfy."""
  project: NullableProjectFilter

  """Filters that the issues project milestone must satisfy."""
  projectMilestone: NullableProjectMilestoneFilter

  """[Internal] Comparator for the issues content."""
  searchableContent: ContentComparator

  """Comparator for the issues sla status."""
  slaStatus: SlaStatusComparator

  """Filters that the issues snoozer must satisfy."""
  snoozedBy: NullableUserFilter

  """Comparator for the issues snoozed until date."""
  snoozedUntilAt: NullableDateComparator

  """Filters that the source must satisfy."""
  sourceMetadata: SourceMetadataComparator

  """Comparator for the issues started at date."""
  startedAt: NullableDateComparator

  """Filters that the issues state must satisfy."""
  state: WorkflowStateFilter

  """Filters that issue subscribers must satisfy."""
  subscribers: UserCollectionFilter


  """Filters that the issues team must satisfy."""
  team: TeamFilter

  """Comparator for the issues title."""
  title: StringComparator

  """[Internal] Triage time (entered triaged -> triaged) comparator."""
  triageTime: NullableDurationComparator

  """Comparator for the issues triaged at date."""
  triagedAt: NullableDateComparator

  """Comparator for the updated at date."""
  updatedAt: DateComparator
}

"""Comparator for optional numbers."""
input NullableNumberComparator {
  """Equals constraint."""
  eq: Float

  """
  Greater-than constraint. Matches any values that are greater than the given value.
  """
  gt: Float

  """
  Greater-than-or-equal constraint. Matches any values that are greater than or equal to the given value.
  """
  gte: Float

  """In-array constraint."""
  in: [Float!]

  """
  Less-than constraint. Matches any values that are less than the given value.
  """
  lt: Float

  """
  Less-than-or-equal constraint. Matches any values that are less than or equal to the given value.
  """
  lte: Float

  """Not-equals constraint."""
  neq: Float

  """Not-in-array constraint."""
  nin: [Float!]

  """
  Null constraint. Matches any non-null values if the given value is false, otherwise it matches null values.
  """
  null: Boolean
}

"""Project filtering options."""
input NullableProjectFilter {
  """Filters that the project's team must satisfy."""
  accessibleTeams: TeamCollectionFilter

  """
  [ALPHA] Comparator for the project activity type: buzzin, active, some, none
  """
  activityType: StringComparator

  """Compound filters, all of which need to be matched by the project."""
  and: [NullableProjectFilter!]

  """Comparator for the project cancelation date."""
  canceledAt: NullableDateComparator

  """Comparator for the project completion date."""
  completedAt: NullableDateComparator

  """Filters that the project's completed milestones must satisfy."""
  completedProjectMilestones: ProjectMilestoneCollectionFilter

  """Comparator for the created at date."""
  createdAt: DateComparator

  """Filters that the projects creator must satisfy."""
  creator: UserFilter

  """Comparator for filtering projects which are blocked."""
  hasBlockedByRelations: RelationExistsComparator

  """Comparator for filtering projects which are blocking."""
  hasBlockingRelations: RelationExistsComparator

  """
  [Deprecated] Comparator for filtering projects which this is depended on by.
  """
  hasDependedOnByRelations: RelationExistsComparator

  """[Deprecated]Comparator for filtering projects which this depends on."""
  hasDependsOnRelations: RelationExistsComparator

  """Comparator for filtering projects with relations."""
  hasRelatedRelations: RelationExistsComparator

  """Comparator for filtering projects with violated dependencies."""
  hasViolatedRelations: RelationExistsComparator


  """Comparator for the identifier."""
  id: IDComparator

  """Filters that the projects initiatives must satisfy."""
  initiatives: InitiativeCollectionFilter

  """Filters that the projects issues must satisfy."""
  issues: IssueCollectionFilter

  """Filters that project labels must satisfy."""
  labels: ProjectLabelCollectionFilter

  """Filters that the projects lead must satisfy."""
  lead: NullableUserFilter

  """Filters that the projects members must satisfy."""
  members: UserCollectionFilter

  """Comparator for the project name."""
  name: StringComparator

  """Filters that the project's next milestone must satisfy."""
  nextProjectMilestone: ProjectMilestoneFilter

  """Filter based on the existence of the relation."""
  null: Boolean

  """Compound filters, one of which need to be matched by the project."""
  or: [NullableProjectFilter!]

  """Comparator for the projects priority."""
  priority: NullableNumberComparator

  """Filters that the project's milestones must satisfy."""
  projectMilestones: ProjectMilestoneCollectionFilter

  """Comparator for the project updates."""
  projectUpdates: ProjectUpdatesCollectionFilter

  """[Internal] Comparator for the project's content."""
  searchableContent: ContentComparator

  """Comparator for the project slug ID."""
  slugId: StringComparator

  """Comparator for the project start date."""
  startDate: NullableDateComparator

  """[DEPRECATED] Comparator for the project state."""
  state: StringComparator

  """Filters that the project's status must satisfy."""
  status: ProjectStatusFilter

  """Comparator for the project target date."""
  targetDate: NullableDateComparator

  """Comparator for the updated at date."""
  updatedAt: DateComparator
}

"""Project milestone filtering options."""
input NullableProjectMilestoneFilter {
  """
  Compound filters, all of which need to be matched by the project milestone.
  """
  and: [NullableProjectMilestoneFilter!]

  """Comparator for the created at date."""
  createdAt: DateComparator

  """Comparator for the identifier."""
  id: IDComparator

  """Comparator for the project milestone name."""
  name: NullableStringComparator

  """Filter based on the existence of the relation."""
  null: Boolean

  """
  Compound filters, one of which need to be matched by the project milestone.
  """
  or: [NullableProjectMilestoneFilter!]

  """Comparator for the project milestone target date."""
  targetDate: NullableDateComparator

  """Comparator for the updated at date."""
  updatedAt: DateComparator
}

"""Nullable project update filtering options."""
input NullableProjectUpdateFilter {
  """
  Compound filters, all of which need to be matched by the project update.
  """
  and: [NullableProjectUpdateFilter!]

  """Comparator for the created at date."""
  createdAt: DateComparator

  """Comparator for the identifier."""
  id: IDComparator

  """Filter based on the existence of the relation."""
  null: Boolean

  """
  Compound filters, one of which need to be matched by the project update.
  """
  or: [NullableProjectUpdateFilter!]

  """Filters that the project update project must satisfy."""
  project: ProjectFilter

  """Comparator for the updated at date."""
  updatedAt: DateComparator

  """Filters that the project update creator must satisfy."""
  user: UserFilter
}

"""Comparator for optional strings."""
input NullableStringComparator {
  """Contains constraint. Matches any values that contain the given string."""
  contains: String

  """
  Contains case insensitive constraint. Matches any values that contain the given string case insensitive.
  """
  containsIgnoreCase: String

  """
  Contains case and accent insensitive constraint. Matches any values that contain the given string case and accent insensitive.
  """
  containsIgnoreCaseAndAccent: String

  """
  Ends with constraint. Matches any values that end with the given string.
  """
  endsWith: String

  """Equals constraint."""
  eq: String

  """
  Equals case insensitive. Matches any values that matches the given string case insensitive.
  """
  eqIgnoreCase: String

  """In-array constraint."""
  in: [String!]

  """Not-equals constraint."""
  neq: String

  """
  Not-equals case insensitive. Matches any values that don't match the given string case insensitive.
  """
  neqIgnoreCase: String

  """Not-in-array constraint."""
  nin: [String!]

  """
  Doesn't contain constraint. Matches any values that don't contain the given string.
  """
  notContains: String

  """
  Doesn't contain case insensitive constraint. Matches any values that don't contain the given string case insensitive.
  """
  notContainsIgnoreCase: String

  """
  Doesn't end with constraint. Matches any values that don't end with the given string.
  """
  notEndsWith: String

  """
  Doesn't start with constraint. Matches any values that don't start with the given string.
  """
  notStartsWith: String

  """
  Null constraint. Matches any non-null values if the given value is false, otherwise it matches null values.
  """
  null: Boolean

  """
  Starts with constraint. Matches any values that start with the given string.
  """
  startsWith: String

  """
  Starts with case insensitive constraint. Matches any values that start with the given string.
  """
  startsWithIgnoreCase: String
}

"""Team filtering options."""
input NullableTeamFilter {
  """Compound filters, all of which need to be matched by the team."""
  and: [NullableTeamFilter!]

  """Comparator for the created at date."""
  createdAt: DateComparator

  """Comparator for the team description."""
  description: NullableStringComparator

  """Comparator for the identifier."""
  id: IDComparator

  """Filters that the teams issues must satisfy."""
  issues: IssueCollectionFilter

  """Comparator for the team key."""
  key: StringComparator

  """Comparator for the team name."""
  name: StringComparator

  """Filter based on the existence of the relation."""
  null: Boolean

  """Compound filters, one of which need to be matched by the team."""
  or: [NullableTeamFilter!]

  """Filters that the teams parent must satisfy."""
  parent: NullableTeamFilter

  """Comparator for the team privacy."""
  private: BooleanComparator

  """Comparator for the updated at date."""
  updatedAt: DateComparator
}

"""Comparator for optional timeless dates."""
input NullableTimelessDateComparator {
  """Equals constraint."""
  eq: TimelessDateOrDuration

  """
  Greater-than constraint. Matches any values that are greater than the given value.
  """
  gt: TimelessDateOrDuration

  """
  Greater-than-or-equal constraint. Matches any values that are greater than or equal to the given value.
  """
  gte: TimelessDateOrDuration

  """In-array constraint."""
  in: [TimelessDateOrDuration!]

  """
  Less-than constraint. Matches any values that are less than the given value.
  """
  lt: TimelessDateOrDuration

  """
  Less-than-or-equal constraint. Matches any values that are less than or equal to the given value.
  """
  lte: TimelessDateOrDuration

  """Not-equals constraint."""
  neq: TimelessDateOrDuration

  """Not-in-array constraint."""
  nin: [TimelessDateOrDuration!]

  """
  Null constraint. Matches any non-null values if the given value is false, otherwise it matches null values.
  """
  null: Boolean
}

"""User filtering options."""
input NullableUserFilter {
  """Comparator for the user's activity status."""
  active: BooleanComparator

  """Comparator for the user's admin status."""
  admin: BooleanComparator

  """Compound filters, all of which need to be matched by the user."""
  and: [NullableUserFilter!]

  """Comparator for the user's app status."""
  app: BooleanComparator

  """Filters that the users assigned issues must satisfy."""
  assignedIssues: IssueCollectionFilter

  """Comparator for the created at date."""
  createdAt: DateComparator

  """Comparator for the user's display name."""
  displayName: StringComparator

  """Comparator for the user's email."""
  email: StringComparator

  """Comparator for the identifier."""
  id: IDComparator

  """Comparator for the user's invited status."""
  invited: BooleanComparator

  """Comparator for the user's invited status."""
  isInvited: BooleanComparator

  """
  Filter based on the currently authenticated user. Set to true to filter for the authenticated user, false for any other user.
  """
  isMe: BooleanComparator

  """Comparator for the user's name."""
  name: StringComparator

  """Filter based on the existence of the relation."""
  null: Boolean

  """Compound filters, one of which need to be matched by the user."""
  or: [NullableUserFilter!]

  """Comparator for the updated at date."""
  updatedAt: DateComparator
}

"""Comparator for numbers."""
input NumberComparator {
  """Equals constraint."""
  eq: Float
<<<<<<< HEAD

  """
  Greater-than constraint. Matches any values that are greater than the given value.
  """
  gt: Float

  """
  Greater-than-or-equal constraint. Matches any values that are greater than or equal to the given value.
  """
  gte: Float

  """In-array constraint."""
  in: [Float!]

  """
  Less-than constraint. Matches any values that are less than the given value.
  """
  lt: Float

  """
  Less-than-or-equal constraint. Matches any values that are less than or equal to the given value.
  """
  lte: Float

  """Not-equals constraint."""
  neq: Float

  """Not-in-array constraint."""
  nin: [Float!]
}



"""
An organization. Organizations are root-level objects that contain user accounts and teams.
"""
type Organization implements Node {

  """Whether member users are allowed to send invites."""
  allowMembersToInvite: Boolean

  """
  The time at which the entity was archived. Null if the entity has not been archived.
  """
  archivedAt: DateTime

  """The time at which the entity was created."""
  createdAt: DateTime!

  """Number of issues in the organization."""
  createdIssueCount: Int!

  """The unique identifier of the entity."""
  id: ID!

  """Labels associated with the organization."""
  labels(
    """A cursor to be used with first for forward pagination"""
    after: String

    """A cursor to be used with last for backward pagination."""
    before: String

    """Filter returned issue labels."""
    filter: IssueLabelFilter

    """
    The number of items to forward paginate (used with after). Defaults to 50.
    """
    first: Int

    """Should archived resources be included (default: false)"""
    includeArchived: Boolean

    """
    The number of items to backward paginate (used with before). Defaults to 50.
    """
    last: Int

    """
    By which field should the pagination order by. Available options are createdAt (default) and updatedAt.
    """
    orderBy: PaginationOrderBy
  ): IssueLabelConnection!

  """The organization's name."""
  name: String!

  """Project labels associated with the organization."""
  projectLabels(
    """A cursor to be used with first for forward pagination"""
    after: String

    """A cursor to be used with last for backward pagination."""
    before: String

    """Filter returned project labels."""
    filter: ProjectLabelFilter

    """
    The number of items to forward paginate (used with after). Defaults to 50.
    """
    first: Int

    """Should archived resources be included (default: false)"""
    includeArchived: Boolean

    """
    The number of items to backward paginate (used with before). Defaults to 50.
    """
    last: Int

    """
    By which field should the pagination order by. Available options are createdAt (default) and updatedAt.
    """
    orderBy: PaginationOrderBy
  ): ProjectLabelConnection!

  """The organization's project statuses."""
  projectStatuses: [ProjectStatus!]!

  """
  Whether workspace label creation, update, and deletion is restricted to admins.
  """
  restrictLabelManagementToAdmins: Boolean

  """Whether team creation is restricted to admins."""
  restrictTeamCreationToAdmins: Boolean

  """Teams associated with the organization."""
  teams(
    """A cursor to be used with first for forward pagination"""
    after: String

    """A cursor to be used with last for backward pagination."""
    before: String

    """Filter returned teams."""
    filter: TeamFilter

    """
    The number of items to forward paginate (used with after). Defaults to 50.
    """
    first: Int

    """Should archived resources be included (default: false)"""
    includeArchived: Boolean

    """
    The number of items to backward paginate (used with before). Defaults to 50.
    """
    last: Int

    """
    By which field should the pagination order by. Available options are createdAt (default) and updatedAt.
    """
    orderBy: PaginationOrderBy
  ): TeamConnection!

  """
  The last time at which the entity was meaningfully updated. This is the same as the creation time if the entity hasn't
      been updated after creation.
  """
  updatedAt: DateTime!

  """The organization's unique URL key."""
  urlKey: String!

  """Number of active users in the organization."""
  userCount: Int!

  """Users associated with the organization."""
  users(
    """A cursor to be used with first for forward pagination"""
    after: String

    """A cursor to be used with last for backward pagination."""
    before: String

    """
    The number of items to forward paginate (used with after). Defaults to 50.
    """
    first: Int

    """Should archived resources be included (default: false)"""
    includeArchived: Boolean

    """Should query return disabled/suspended users (default: false)."""
    includeDisabled: Boolean

    """
    The number of items to backward paginate (used with before). Defaults to 50.
    """
    last: Int

    """
    By which field should the pagination order by. Available options are createdAt (default) and updatedAt.
    """
    orderBy: PaginationOrderBy
  ): UserConnection!

}

type OrganizationAcceptedOrExpiredInviteDetailsPayload {
  """The status of the invite."""
  status: OrganizationInviteStatus!
}

type OrganizationCancelDeletePayload {
  """Whether the operation was successful."""
  success: Boolean!
}

type OrganizationDeletePayload {
  """Whether the operation was successful."""
  success: Boolean!
}

type OrganizationExistsPayload {
  """Whether the organization exists."""
  exists: Boolean!

  """Whether the operation was successful."""
  success: Boolean!
}

"""An invitation to the organization that has been sent via email."""
type OrganizationInvite implements Node {
  """
  The time at which the invite was accepted. Null, if the invite hasn't been accepted.
  """
  acceptedAt: DateTime

  """
  The time at which the entity was archived. Null if the entity has not been archived.
  """
  archivedAt: DateTime

  """The time at which the entity was created."""
  createdAt: DateTime!

  """The invitees email address."""
  email: String!

  """
  The time at which the invite will be expiring. Null, if the invite shouldn't expire.
  """
  expiresAt: DateTime

  """The invite was sent to external address."""
  external: Boolean!

  """The unique identifier of the entity."""
  id: ID!

  """
  The user who has accepted the invite. Null, if the invite hasn't been accepted.
  """
  invitee: User

  """The user who created the invitation."""
  inviter: User!

  """Extra metadata associated with the organization invite."""
  metadata: JSONObject

  """The organization that the invite is associated with."""
  organization: Organization!

  """The user role that the invitee will receive upon accepting the invite."""
  role: UserRoleType!

  """
  The last time at which the entity was meaningfully updated. This is the same as the creation time if the entity hasn't
      been updated after creation.
  """
  updatedAt: DateTime!
}

type OrganizationInviteConnection {
  edges: [OrganizationInviteEdge!]!
  nodes: [OrganizationInvite!]!
  pageInfo: PageInfo!
}

input OrganizationInviteCreateInput {
  """The email of the invitee."""
  email: String!

  """
  The identifier in UUID v4 format. If none is provided, the backend will generate one.
  """
  id: String

  """[INTERNAL] Optional metadata about the invite."""
  metadata: JSONObject

  """What user role the invite should grant."""
  role: UserRoleType = user

  """The teams that the user has been invited to."""
  teamIds: [String!]
}

union OrganizationInviteDetailsPayload = OrganizationAcceptedOrExpiredInviteDetailsPayload | OrganizationInviteFullDetailsPayload

type OrganizationInviteEdge {
  """Used in `before` and `after` args"""
  cursor: String!
  node: OrganizationInvite!
}

type OrganizationInviteFullDetailsPayload {
  """Whether the invite has already been accepted."""
  accepted: Boolean!

  """When the invite was created."""
  createdAt: DateTime!

  """The email of the invitee."""
  email: String!

  """Whether the invite has expired."""
  expired: Boolean!

  """The name of the inviter."""
  inviter: String!

  """ID of the workspace the invite is for."""
  organizationId: String!

  """URL of the workspace logo the invite is for."""
  organizationLogoUrl: String

  """Name of the workspace the invite is for."""
  organizationName: String!

  """What user role the invite should grant."""
  role: UserRoleType!

  """The status of the invite."""
  status: OrganizationInviteStatus!
}

type OrganizationInvitePayload {
  """The identifier of the last sync operation."""
  lastSyncId: Float!

  """The organization invite that was created or updated."""
  organizationInvite: OrganizationInvite!

  """Whether the operation was successful."""
  success: Boolean!
}

"""The different statuses possible for an organization invite."""
enum OrganizationInviteStatus {
  accepted
  expired
  pending
}

input OrganizationInviteUpdateInput {
  """The teams that the user has been invited to."""
  teamIds: [String!]!
}

type OrganizationPayload {
  """The identifier of the last sync operation."""
  lastSyncId: Float!

  """The organization that was created or updated."""
  organization: Organization

  """Whether the operation was successful."""
  success: Boolean!
}

input OrganizationUpdateInput {
  """Whether member users are allowed to send invites."""
  allowMembersToInvite: Boolean

  """The name of the organization."""
  name: String

  """[INTERNAL] Whether the organization has enabled the member API keys."""
  personalApiKeysEnabled: Boolean

  """Whether label creation is restricted to admins."""
  restrictLabelManagementToAdmins: Boolean

  """Whether team creation is restricted to admins."""
  restrictTeamCreationToAdmins: Boolean

  """The URL key of the organization."""
  urlKey: String
}

type PageInfo {
  """Cursor representing the last result in the paginated results."""
  endCursor: String

  """Indicates if there are more results when paginating forward."""
  hasNextPage: Boolean!

  """Indicates if there are more results when paginating backward."""
  hasPreviousPage: Boolean!

  """Cursor representing the first result in the paginated results."""
  startCursor: String
}

input PagerDutyInput {
  """The date when the PagerDuty API failed with an unauthorized error."""
  apiFailedWithUnauthorizedErrorAt: DateTime
}

"""How to treat NULL values, whether they should appear first or last"""
enum PaginationNulls {
  first
  last
}

"""By which field should the pagination order by"""
enum PaginationOrderBy {
  createdAt
  updatedAt
}

"""Whether to sort in ascending or descending order"""
enum PaginationSortOrder {
  Ascending
  Descending
}


"""Issue priority sorting options."""
input PrioritySort {
  """Whether to consider no priority as the highest or lowest priority"""
  noPriorityFirst: Boolean = false

  """Whether nulls should be sorted first or last"""
  nulls: PaginationNulls = last

  """The order for the individual sort"""
  order: PaginationSortOrder
}


"""A project."""
type Project implements Node {
  """
  The time at which the entity was archived. Null if the entity has not been archived.
  """
  archivedAt: DateTime

  """
  The time at which the project was automatically archived by the auto pruning process.
  """
  autoArchivedAt: DateTime

  """The time at which the project was moved into canceled state."""
  canceledAt: DateTime

  """The project's color."""
  color: String!

  """Comments associated with the project overview."""
  comments(
    """A cursor to be used with first for forward pagination"""
    after: String

    """A cursor to be used with last for backward pagination."""
    before: String

    """Filter returned comments."""
    filter: CommentFilter

    """
    The number of items to forward paginate (used with after). Defaults to 50.
    """
    first: Int

    """Should archived resources be included (default: false)"""
    includeArchived: Boolean

    """
    The number of items to backward paginate (used with before). Defaults to 50.
    """
    last: Int

    """
    By which field should the pagination order by. Available options are createdAt (default) and updatedAt.
    """
    orderBy: PaginationOrderBy
  ): CommentConnection!

  """The time at which the project was moved into completed state."""
  completedAt: DateTime

  """The number of completed issues in the project after each week."""
  completedIssueCountHistory: [Float!]!

  """The number of completed estimation points after each week."""
  completedScopeHistory: [Float!]!

  """The project's content in markdown format."""
  content: String

  """[Internal] The project's content as YJS state."""
  contentState: String

  """The project was created based on this issue."""
  convertedFromIssue: Issue

  """The time at which the entity was created."""
  createdAt: DateTime!

  """The user who created the project."""
  creator: User

  """[INTERNAL] The current progress of the project."""
  currentProgress: JSONObject!

  """The project's description."""
  description: String!

  """External links associated with the project."""
  externalLinks(
    """A cursor to be used with first for forward pagination"""
    after: String

    """A cursor to be used with last for backward pagination."""
    before: String

    """
    The number of items to forward paginate (used with after). Defaults to 50.
    """
    first: Int

    """Should archived resources be included (default: false)"""
    includeArchived: Boolean

    """
    The number of items to backward paginate (used with before). Defaults to 50.
    """
    last: Int

    """
    By which field should the pagination order by. Available options are createdAt (default) and updatedAt.
    """
    orderBy: PaginationOrderBy
  ): EntityExternalLinkConnection!


  """The resolution of the reminder frequency."""
  frequencyResolution: FrequencyResolutionType!

  """The health of the project."""
  health: ProjectUpdateHealthType

  """The time at which the project health was updated."""
  healthUpdatedAt: DateTime

  """History entries associated with the project."""
  history(
    """A cursor to be used with first for forward pagination"""
    after: String

    """A cursor to be used with last for backward pagination."""
    before: String

    """
    The number of items to forward paginate (used with after). Defaults to 50.
    """
    first: Int

    """Should archived resources be included (default: false)"""
    includeArchived: Boolean

    """
    The number of items to backward paginate (used with before). Defaults to 50.
    """
    last: Int

    """
    By which field should the pagination order by. Available options are createdAt (default) and updatedAt.
    """
    orderBy: PaginationOrderBy
  ): ProjectHistoryConnection!

  """The icon of the project."""
  icon: String

  """The unique identifier of the entity."""
  id: ID!

  """The number of in progress estimation points after each week."""
  inProgressScopeHistory: [Float!]!

  """Initiatives that this project belongs to."""
  initiatives(
    """A cursor to be used with first for forward pagination"""
    after: String

    """A cursor to be used with last for backward pagination."""
    before: String

    """
    The number of items to forward paginate (used with after). Defaults to 50.
    """
    first: Int

    """Should archived resources be included (default: false)"""
    includeArchived: Boolean

    """
    The number of items to backward paginate (used with before). Defaults to 50.
    """
    last: Int

    """
    By which field should the pagination order by. Available options are createdAt (default) and updatedAt.
    """
    orderBy: PaginationOrderBy
  ): InitiativeConnection!


  """Inverse relations associated with this project."""
  inverseRelations(
    """A cursor to be used with first for forward pagination"""
    after: String

    """A cursor to be used with last for backward pagination."""
    before: String

    """
    The number of items to forward paginate (used with after). Defaults to 50.
    """
    first: Int

    """Should archived resources be included (default: false)"""
    includeArchived: Boolean

    """
    The number of items to backward paginate (used with before). Defaults to 50.
    """
    last: Int

    """
    By which field should the pagination order by. Available options are createdAt (default) and updatedAt.
    """
    orderBy: PaginationOrderBy
  ): ProjectRelationConnection!

  """The total number of issues in the project after each week."""
  issueCountHistory: [Float!]!

  """Issues associated with the project."""
  issues(
    """A cursor to be used with first for forward pagination"""
    after: String

    """A cursor to be used with last for backward pagination."""
    before: String

    """Filter returned issues."""
    filter: IssueFilter

    """
    The number of items to forward paginate (used with after). Defaults to 50.
    """
    first: Int

    """Should archived resources be included (default: false)"""
    includeArchived: Boolean

    """
    The number of items to backward paginate (used with before). Defaults to 50.
    """
    last: Int

    """
    By which field should the pagination order by. Available options are createdAt (default) and updatedAt.
    """
    orderBy: PaginationOrderBy
  ): IssueConnection!

  """Id of the labels associated with this project."""
  labelIds: [String!]!

  """Labels associated with this project."""
  labels(
    """A cursor to be used with first for forward pagination"""
    after: String

    """A cursor to be used with last for backward pagination."""
    before: String

    """Filter returned project labels."""
    filter: ProjectLabelFilter

    """
    The number of items to forward paginate (used with after). Defaults to 50.
    """
    first: Int

    """Should archived resources be included (default: false)"""
    includeArchived: Boolean

    """
    The number of items to backward paginate (used with before). Defaults to 50.
    """
    last: Int

    """
    By which field should the pagination order by. Available options are createdAt (default) and updatedAt.
    """
    orderBy: PaginationOrderBy
  ): ProjectLabelConnection!

  """The last project update posted for this project."""
  lastUpdate: ProjectUpdate

  """The project lead."""
  lead: User

  """Users that are members of the project."""
  members(
    """A cursor to be used with first for forward pagination"""
    after: String

    """A cursor to be used with last for backward pagination."""
    before: String

    """Filter returned users."""
    filter: UserFilter

    """
    The number of items to forward paginate (used with after). Defaults to 50.
    """
    first: Int

    """Should archived resources be included (default: false)"""
    includeArchived: Boolean

    """Should query return disabled/suspended users (default: false)."""
    includeDisabled: Boolean

    """
    The number of items to backward paginate (used with before). Defaults to 50.
    """
    last: Int

    """
    By which field should the pagination order by. Available options are createdAt (default) and updatedAt.
    """
    orderBy: PaginationOrderBy
  ): UserConnection!
=======
>>>>>>> 8bb1ee93

  """
  Greater-than constraint. Matches any values that are greater than the given value.
  """
  gt: Float

  """
  Greater-than-or-equal constraint. Matches any values that are greater than or equal to the given value.
  """
  gte: Float

  """In-array constraint."""
  in: [Float!]

  """
  Less-than constraint. Matches any values that are less than the given value.
  """
  lt: Float

  """
  Less-than-or-equal constraint. Matches any values that are less than or equal to the given value.
  """
  lte: Float

  """Not-equals constraint."""
  neq: Float

  """Not-in-array constraint."""
  nin: [Float!]
}



"""
An organization. Organizations are root-level objects that contain user accounts and teams.
"""
type Organization implements Node {

  """Whether member users are allowed to send invites."""
  allowMembersToInvite: Boolean

  """
  The time at which the entity was archived. Null if the entity has not been archived.
  """
  archivedAt: DateTime

  """The time at which the entity was created."""
  createdAt: DateTime!

  """Number of issues in the organization."""
  createdIssueCount: Int!

  """The unique identifier of the entity."""
  id: ID!

  """Labels associated with the organization."""
  labels(
    """A cursor to be used with first for forward pagination"""
    after: String

    """A cursor to be used with last for backward pagination."""
    before: String

    """Filter returned issue labels."""
    filter: IssueLabelFilter

    """
    The number of items to forward paginate (used with after). Defaults to 50.
    """
    first: Int

    """Should archived resources be included (default: false)"""
    includeArchived: Boolean

    """
    The number of items to backward paginate (used with before). Defaults to 50.
    """
    last: Int

    """
    By which field should the pagination order by. Available options are createdAt (default) and updatedAt.
    """
    orderBy: PaginationOrderBy
  ): IssueLabelConnection!

  """The organization's name."""
  name: String!

  """Project labels associated with the organization."""
  projectLabels(
    """A cursor to be used with first for forward pagination"""
    after: String

    """A cursor to be used with last for backward pagination."""
    before: String

    """Filter returned project labels."""
    filter: ProjectLabelFilter

    """
    The number of items to forward paginate (used with after). Defaults to 50.
    """
    first: Int

    """Should archived resources be included (default: false)"""
    includeArchived: Boolean

    """
    The number of items to backward paginate (used with before). Defaults to 50.
    """
    last: Int

    """
    By which field should the pagination order by. Available options are createdAt (default) and updatedAt.
    """
    orderBy: PaginationOrderBy
  ): ProjectLabelConnection!

  """The organization's project statuses."""
  projectStatuses: [ProjectStatus!]!

  """
  Whether workspace label creation, update, and deletion is restricted to admins.
  """
  restrictLabelManagementToAdmins: Boolean

  """Whether team creation is restricted to admins."""
  restrictTeamCreationToAdmins: Boolean

  """Teams associated with the organization."""
  teams(
    """A cursor to be used with first for forward pagination"""
    after: String

    """A cursor to be used with last for backward pagination."""
    before: String

    """Filter returned teams."""
    filter: TeamFilter

    """
    The number of items to forward paginate (used with after). Defaults to 50.
    """
    first: Int

    """Should archived resources be included (default: false)"""
    includeArchived: Boolean

    """
    The number of items to backward paginate (used with before). Defaults to 50.
    """
    last: Int

    """
    By which field should the pagination order by. Available options are createdAt (default) and updatedAt.
    """
    orderBy: PaginationOrderBy
  ): TeamConnection!

  """
  The last time at which the entity was meaningfully updated. This is the same as the creation time if the entity hasn't
      been updated after creation.
  """
  updatedAt: DateTime!

<<<<<<< HEAD
  """[Internal] Comparator for the project's content."""
  searchableContent: ContentComparator
=======
  """The organization's unique URL key."""
  urlKey: String!

  """Number of active users in the organization."""
  userCount: Int!
>>>>>>> 8bb1ee93

  """Users associated with the organization."""
  users(
    """A cursor to be used with first for forward pagination"""
    after: String

    """A cursor to be used with last for backward pagination."""
    before: String

    """
    The number of items to forward paginate (used with after). Defaults to 50.
    """
    first: Int

    """Should archived resources be included (default: false)"""
    includeArchived: Boolean

    """Should query return disabled/suspended users (default: false)."""
    includeDisabled: Boolean

    """
    The number of items to backward paginate (used with before). Defaults to 50.
    """
    last: Int

    """
    By which field should the pagination order by. Available options are createdAt (default) and updatedAt.
    """
    orderBy: PaginationOrderBy
  ): UserConnection!

}

type OrganizationAcceptedOrExpiredInviteDetailsPayload {
  """The status of the invite."""
  status: OrganizationInviteStatus!
}

type OrganizationCancelDeletePayload {
  """Whether the operation was successful."""
  success: Boolean!
}

type OrganizationDeletePayload {
  """Whether the operation was successful."""
  success: Boolean!
}

type OrganizationExistsPayload {
  """Whether the organization exists."""
  exists: Boolean!

  """Whether the operation was successful."""
  success: Boolean!
}

"""An invitation to the organization that has been sent via email."""
type OrganizationInvite implements Node {
  """
  The time at which the invite was accepted. Null, if the invite hasn't been accepted.
  """
  acceptedAt: DateTime

  """
  The time at which the entity was archived. Null if the entity has not been archived.
  """
  archivedAt: DateTime

  """The time at which the entity was created."""
  createdAt: DateTime!

  """The invitees email address."""
  email: String!

  """
  The time at which the invite will be expiring. Null, if the invite shouldn't expire.
  """
  expiresAt: DateTime

  """The invite was sent to external address."""
  external: Boolean!

  """The unique identifier of the entity."""
  id: ID!

  """
  The user who has accepted the invite. Null, if the invite hasn't been accepted.
  """
  invitee: User

  """The user who created the invitation."""
  inviter: User!

  """Extra metadata associated with the organization invite."""
  metadata: JSONObject

  """The organization that the invite is associated with."""
  organization: Organization!

  """The user role that the invitee will receive upon accepting the invite."""
  role: UserRoleType!

  """
  The last time at which the entity was meaningfully updated. This is the same as the creation time if the entity hasn't
      been updated after creation.
  """
  updatedAt: DateTime!
}

type OrganizationInviteConnection {
  edges: [OrganizationInviteEdge!]!
  nodes: [OrganizationInvite!]!
  pageInfo: PageInfo!
}

input OrganizationInviteCreateInput {
  """The email of the invitee."""
  email: String!

  """
  The identifier in UUID v4 format. If none is provided, the backend will generate one.
  """
  id: String

  """[INTERNAL] Optional metadata about the invite."""
  metadata: JSONObject

  """What user role the invite should grant."""
  role: UserRoleType = user

  """The teams that the user has been invited to."""
  teamIds: [String!]
}

union OrganizationInviteDetailsPayload = OrganizationAcceptedOrExpiredInviteDetailsPayload | OrganizationInviteFullDetailsPayload

type OrganizationInviteEdge {
  """Used in `before` and `after` args"""
  cursor: String!
  node: OrganizationInvite!
}

type OrganizationInviteFullDetailsPayload {
  """Whether the invite has already been accepted."""
  accepted: Boolean!

  """When the invite was created."""
  createdAt: DateTime!

  """The email of the invitee."""
  email: String!

  """Whether the invite has expired."""
  expired: Boolean!

  """The name of the inviter."""
  inviter: String!

  """ID of the workspace the invite is for."""
  organizationId: String!

  """URL of the workspace logo the invite is for."""
  organizationLogoUrl: String

  """Name of the workspace the invite is for."""
  organizationName: String!

  """What user role the invite should grant."""
  role: UserRoleType!

  """The status of the invite."""
  status: OrganizationInviteStatus!
}

type OrganizationInvitePayload {
  """The identifier of the last sync operation."""
  lastSyncId: Float!

  """The organization invite that was created or updated."""
  organizationInvite: OrganizationInvite!

  """Whether the operation was successful."""
  success: Boolean!
}

"""The different statuses possible for an organization invite."""
enum OrganizationInviteStatus {
  accepted
  expired
  pending
}

input OrganizationInviteUpdateInput {
  """The teams that the user has been invited to."""
  teamIds: [String!]!
}

type OrganizationPayload {
  """The identifier of the last sync operation."""
  lastSyncId: Float!

  """The organization that was created or updated."""
  organization: Organization

  """Whether the operation was successful."""
  success: Boolean!
}

input OrganizationUpdateInput {
  """Whether member users are allowed to send invites."""
  allowMembersToInvite: Boolean

  """The name of the organization."""
  name: String

  """Whether label creation is restricted to admins."""
  restrictLabelManagementToAdmins: Boolean

  """Whether team creation is restricted to admins."""
  restrictTeamCreationToAdmins: Boolean

  """Whether the organization is using roadmap."""
  roadmapEnabled: Boolean

  """The URL key of the organization."""
  urlKey: String

}

<<<<<<< HEAD
  """[Internal] Comparator for the project's content."""
  searchableContent: ContentComparator
=======
type PageInfo {
  """Cursor representing the last result in the paginated results."""
  endCursor: String

  """Indicates if there are more results when paginating forward."""
  hasNextPage: Boolean!
>>>>>>> 8bb1ee93

  """Indicates if there are more results when paginating backward."""
  hasPreviousPage: Boolean!

  """Cursor representing the first result in the paginated results."""
  startCursor: String
}

input PagerDutyInput {
  """The date when the PagerDuty API failed with an unauthorized error."""
  apiFailedWithUnauthorizedErrorAt: DateTime
}

"""How to treat NULL values, whether they should appear first or last"""
enum PaginationNulls {
  first
  last
}

"""By which field should the pagination order by"""
enum PaginationOrderBy {
  createdAt
  updatedAt
}

"""Whether to sort in ascending or descending order"""
enum PaginationSortOrder {
  Ascending
  Descending
}


"""Issue priority sorting options."""
input PrioritySort {
  """Whether to consider no priority as the highest or lowest priority"""
  noPriorityFirst: Boolean = false

  """Whether nulls should be sorted first or last"""
  nulls: PaginationNulls = last

  """The order for the individual sort"""
  order: PaginationSortOrder
}


"""A project."""
type Project implements Node {
  """
  The time at which the entity was archived. Null if the entity has not been archived.
  """
  archivedAt: DateTime

  """The time at which the project was moved into canceled state."""
  canceledAt: DateTime

  """Comments associated with the project overview."""
  comments(
    """A cursor to be used with first for forward pagination"""
    after: String

    """A cursor to be used with last for backward pagination."""
    before: String

    """Filter returned comments."""
    filter: CommentFilter

    """
    The number of items to forward paginate (used with after). Defaults to 50.
    """
    first: Int

    """Should archived resources be included (default: false)"""
    includeArchived: Boolean

    """
    The number of items to backward paginate (used with before). Defaults to 50.
    """
    last: Int

    """
    By which field should the pagination order by. Available options are createdAt (default) and updatedAt.
    """
    orderBy: PaginationOrderBy
  ): CommentConnection!

  """The time at which the project was moved into completed state."""
  completedAt: DateTime

  """The number of completed issues in the project after each week."""
  completedIssueCountHistory: [Float!]!

  """The project's content in markdown format."""
  content: String

  """The project was created based on this issue."""
  convertedFromIssue: Issue

  """The time at which the entity was created."""
  createdAt: DateTime!

  """The user who created the project."""
  creator: User

  """The project's description."""
  description: String!

  """History entries associated with the project."""
  history(
    """A cursor to be used with first for forward pagination"""
    after: String

    """A cursor to be used with last for backward pagination."""
    before: String

    """
    The number of items to forward paginate (used with after). Defaults to 50.
    """
    first: Int

    """Should archived resources be included (default: false)"""
    includeArchived: Boolean

    """
    The number of items to backward paginate (used with before). Defaults to 50.
    """
    last: Int

    """
    By which field should the pagination order by. Available options are createdAt (default) and updatedAt.
    """
    orderBy: PaginationOrderBy
  ): ProjectHistoryConnection!

  """The unique identifier of the entity."""
  id: ID!

  """Initiatives that this project belongs to."""
  initiatives(
    """A cursor to be used with first for forward pagination"""
    after: String

    """A cursor to be used with last for backward pagination."""
    before: String

    """
    The number of items to forward paginate (used with after). Defaults to 50.
    """
    first: Int

    """Should archived resources be included (default: false)"""
    includeArchived: Boolean

    """
    The number of items to backward paginate (used with before). Defaults to 50.
    """
    last: Int

    """
    By which field should the pagination order by. Available options are createdAt (default) and updatedAt.
    """
    orderBy: PaginationOrderBy
  ): InitiativeConnection!


  """Inverse relations associated with this project."""
  inverseRelations(
    """A cursor to be used with first for forward pagination"""
    after: String

    """A cursor to be used with last for backward pagination."""
    before: String

    """
    The number of items to forward paginate (used with after). Defaults to 50.
    """
    first: Int

    """Should archived resources be included (default: false)"""
    includeArchived: Boolean

    """
    The number of items to backward paginate (used with before). Defaults to 50.
    """
    last: Int

    """
    By which field should the pagination order by. Available options are createdAt (default) and updatedAt.
    """
    orderBy: PaginationOrderBy
  ): ProjectRelationConnection!

  """The total number of issues in the project after each week."""
  issueCountHistory: [Float!]!

  """Issues associated with the project."""
  issues(
    """A cursor to be used with first for forward pagination"""
    after: String

    """A cursor to be used with last for backward pagination."""
    before: String

    """Filter returned issues."""
    filter: IssueFilter

    """
    The number of items to forward paginate (used with after). Defaults to 50.
    """
    first: Int

    """Should archived resources be included (default: false)"""
    includeArchived: Boolean

    """
    The number of items to backward paginate (used with before). Defaults to 50.
    """
    last: Int

    """
    By which field should the pagination order by. Available options are createdAt (default) and updatedAt.
    """
    orderBy: PaginationOrderBy
  ): IssueConnection!

  """Id of the labels associated with this project."""
  labelIds: [String!]!

  """Labels associated with this project."""
  labels(
    """A cursor to be used with first for forward pagination"""
    after: String

    """A cursor to be used with last for backward pagination."""
    before: String

    """Filter returned project labels."""
    filter: ProjectLabelFilter

    """
    The number of items to forward paginate (used with after). Defaults to 50.
    """
    first: Int

    """Should archived resources be included (default: false)"""
    includeArchived: Boolean

    """
    The number of items to backward paginate (used with before). Defaults to 50.
    """
    last: Int

    """
    By which field should the pagination order by. Available options are createdAt (default) and updatedAt.
    """
    orderBy: PaginationOrderBy
  ): ProjectLabelConnection!

  """The last project update posted for this project."""
  lastUpdate: ProjectUpdate

  """The project lead."""
  lead: User

  """Users that are members of the project."""
  members(
    """A cursor to be used with first for forward pagination"""
    after: String

    """A cursor to be used with last for backward pagination."""
    before: String

    """Filter returned users."""
    filter: UserFilter

    """
    The number of items to forward paginate (used with after). Defaults to 50.
    """
    first: Int

    """Should archived resources be included (default: false)"""
    includeArchived: Boolean

    """Should query return disabled/suspended users (default: false)."""
    includeDisabled: Boolean

    """
    The number of items to backward paginate (used with before). Defaults to 50.
    """
    last: Int

    """
    By which field should the pagination order by. Available options are createdAt (default) and updatedAt.
    """
    orderBy: PaginationOrderBy
  ): UserConnection!

  """The project's name."""
  name: String!

  """
  The priority of the project. 0 = No priority, 1 = Urgent, 2 = High, 3 = Normal, 4 = Low.
  """
  priority: Int!

  """The priority of the project as a label."""
  priorityLabel: String!

  """
  The sort order for the project within the organization, when ordered by priority.
  """
  prioritySortOrder: Float!


  """Milestones associated with the project."""
  projectMilestones(
    """A cursor to be used with first for forward pagination"""
    after: String

    """A cursor to be used with last for backward pagination."""
    before: String

    """Filter returned milestones."""
    filter: ProjectMilestoneFilter

    """
    The number of items to forward paginate (used with after). Defaults to 50.
    """
    first: Int

    """Should archived resources be included (default: false)"""
    includeArchived: Boolean

    """
    The number of items to backward paginate (used with before). Defaults to 50.
    """
    last: Int

    """
    By which field should the pagination order by. Available options are createdAt (default) and updatedAt.
    """
    orderBy: PaginationOrderBy
  ): ProjectMilestoneConnection!

  """Project updates associated with the project."""
  projectUpdates(
    """A cursor to be used with first for forward pagination"""
    after: String

    """A cursor to be used with last for backward pagination."""
    before: String

    """
    The number of items to forward paginate (used with after). Defaults to 50.
    """
    first: Int

    """Should archived resources be included (default: false)"""
    includeArchived: Boolean

    """
    The number of items to backward paginate (used with before). Defaults to 50.
    """
    last: Int

    """
    By which field should the pagination order by. Available options are createdAt (default) and updatedAt.
    """
    orderBy: PaginationOrderBy
  ): ProjectUpdateConnection!

  """Relations associated with this project."""
  relations(
    """A cursor to be used with first for forward pagination"""
    after: String

    """A cursor to be used with last for backward pagination."""
    before: String

    """
    The number of items to forward paginate (used with after). Defaults to 50.
    """
    first: Int

    """Should archived resources be included (default: false)"""
    includeArchived: Boolean

    """
    The number of items to backward paginate (used with before). Defaults to 50.
    """
    last: Int

    """
    By which field should the pagination order by. Available options are createdAt (default) and updatedAt.
    """
    orderBy: PaginationOrderBy
  ): ProjectRelationConnection!


  """The project's unique URL slug."""
  slugId: String!

  """The estimated start date of the project."""
  startDate: TimelessDate

  """The time at which the project was moved into started state."""
  startedAt: DateTime

  """The status that the project is associated with."""
  status: ProjectStatus!

  """The estimated completion date of the project."""
  targetDate: TimelessDate

  """Teams associated with this project."""
  teams(
    """A cursor to be used with first for forward pagination"""
    after: String

    """A cursor to be used with last for backward pagination."""
    before: String

    """Filter returned teams."""
    filter: TeamFilter

    """
    The number of items to forward paginate (used with after). Defaults to 50.
    """
    first: Int

    """Should archived resources be included (default: false)"""
    includeArchived: Boolean

    """
    The number of items to backward paginate (used with before). Defaults to 50.
    """
    last: Int

    """
    By which field should the pagination order by. Available options are createdAt (default) and updatedAt.
    """
    orderBy: PaginationOrderBy
  ): TeamConnection!

  """A flag that indicates whether the project is in the trash bin."""
  trashed: Boolean

  """
  The last time at which the entity was meaningfully updated. This is the same as the creation time if the entity hasn't
      been updated after creation.
  """
  updatedAt: DateTime!

  """Project URL."""
  url: String!
}

"""A generic payload return from entity archive mutations."""
type ProjectArchivePayload implements ArchivePayload {
  """The archived/unarchived entity. Null if entity was deleted."""
  entity: Project

  """The identifier of the last sync operation."""
  lastSyncId: Float!

  """Whether the operation was successful."""
  success: Boolean!
}

"""Project filtering options."""
input ProjectCollectionFilter {
  """Filters that the project's team must satisfy."""
  accessibleTeams: TeamCollectionFilter

  """Compound filters, all of which need to be matched by the project."""
  and: [ProjectCollectionFilter!]

  """Comparator for the project cancelation date."""
  canceledAt: NullableDateComparator

  """Comparator for the project completion date."""
  completedAt: NullableDateComparator

  """Filters that the project's completed milestones must satisfy."""
  completedProjectMilestones: ProjectMilestoneCollectionFilter

  """Comparator for the created at date."""
  createdAt: DateComparator

  """Filters that the projects creator must satisfy."""
  creator: UserFilter

  """Filters that needs to be matched by all projects."""
  every: ProjectFilter

  """Comparator for filtering projects which are blocked."""
  hasBlockedByRelations: RelationExistsComparator

  """Comparator for filtering projects which are blocking."""
  hasBlockingRelations: RelationExistsComparator

  """
  [Deprecated] Comparator for filtering projects which this is depended on by.
  """
  hasDependedOnByRelations: RelationExistsComparator

  """[Deprecated]Comparator for filtering projects which this depends on."""
  hasDependsOnRelations: RelationExistsComparator

  """Comparator for filtering projects with relations."""
  hasRelatedRelations: RelationExistsComparator

  """Comparator for filtering projects with violated dependencies."""
  hasViolatedRelations: RelationExistsComparator

  """Comparator for the identifier."""
  id: IDComparator

  """Filters that the projects initiatives must satisfy."""
  initiatives: InitiativeCollectionFilter

  """Filters that the projects issues must satisfy."""
  issues: IssueCollectionFilter

  """Filters that project labels must satisfy."""
  labels: ProjectLabelCollectionFilter

  """Filters that the projects lead must satisfy."""
  lead: NullableUserFilter

  """Comparator for the collection length."""
  length: NumberComparator

  """Filters that the projects members must satisfy."""
  members: UserCollectionFilter

  """Comparator for the project name."""
  name: StringComparator

  """Filters that the project's next milestone must satisfy."""
  nextProjectMilestone: ProjectMilestoneFilter

  """Compound filters, one of which need to be matched by the project."""
  or: [ProjectCollectionFilter!]

  """Comparator for the projects priority."""
  priority: NullableNumberComparator

  """Filters that the project's milestones must satisfy."""
  projectMilestones: ProjectMilestoneCollectionFilter

  """Comparator for the project updates."""
  projectUpdates: ProjectUpdatesCollectionFilter

  """Filters that the projects roadmaps must satisfy."""
  roadmaps: RoadmapCollectionFilter

  """[Internal] Comparator for the project's content."""
  searchableContent: ContentComparator

  """Comparator for the project slug ID."""
  slugId: StringComparator

  """Filters that needs to be matched by some projects."""
  some: ProjectFilter

  """Comparator for the project start date."""
  startDate: NullableDateComparator

  """Filters that the project's status must satisfy."""
  status: ProjectStatusFilter

  """Comparator for the project target date."""
  targetDate: NullableDateComparator

  """Comparator for the updated at date."""
  updatedAt: DateComparator
}

type ProjectConnection {
  edges: [ProjectEdge!]!
  nodes: [Project!]!
  pageInfo: PageInfo!
}

input ProjectCreateInput {
  """The project content as markdown."""
  content: String

  """The ID of the issue from which that project is created."""
  convertedFromIssueId: String

  """The description for the project."""
  description: String

  """
  The identifier in UUID v4 format. If none is provided, the backend will generate one.
  """
  id: String

  """
  [Internal]The identifiers of the project labels associated with this project.
  """
  labelIds: [String!]

  """The identifier of the project lead."""
  leadId: String

  """The identifiers of the members of this project."""
  memberIds: [String!]

  """The name of the project."""
  name: String!

  """
  The priority of the project. 0 = No priority, 1 = Urgent, 2 = High, 3 = Normal, 4 = Low.
  """
  priority: Int

  """
  The sort order for the project within shared views, when ordered by priority.
  """
  prioritySortOrder: Float

  """The sort order for the project within shared views."""
  sortOrder: Float

  """The planned start date of the project."""
  startDate: TimelessDate

  """The resolution of the project's start date."""
  startDateResolution: DateResolutionType

  """[DEPRECATED] The state of the project."""
  state: String @deprecated(reason: "Use statusId instead")

  """The ID of the project status."""
  statusId: String

  """The planned target date of the project."""
  targetDate: TimelessDate

  """The resolution of the project's estimated completion date."""
  targetDateResolution: DateResolutionType

  """The identifiers of the teams this project is associated with."""
  teamIds: [String!]!
}

"""Project creation date sorting options."""
input ProjectCreatedAtSort {
  """Whether nulls should be sorted first or last"""
  nulls: PaginationNulls = last

  """The order for the individual sort"""
  order: PaginationSortOrder
}

type ProjectEdge {
  """Used in `before` and `after` args"""
  cursor: String!
  node: Project!
}

"""Project filtering options."""
input ProjectFilter {
  """Filters that the project's team must satisfy."""
  accessibleTeams: TeamCollectionFilter

  """Compound filters, all of which need to be matched by the project."""
  and: [ProjectFilter!]

  """Comparator for the project cancelation date."""
  canceledAt: NullableDateComparator

  """Comparator for the project completion date."""
  completedAt: NullableDateComparator

  """Filters that the project's completed milestones must satisfy."""
  completedProjectMilestones: ProjectMilestoneCollectionFilter

  """Comparator for the created at date."""
  createdAt: DateComparator

  """Filters that the projects creator must satisfy."""
  creator: UserFilter

  """Comparator for filtering projects which are blocked."""
  hasBlockedByRelations: RelationExistsComparator

  """Comparator for filtering projects which are blocking."""
  hasBlockingRelations: RelationExistsComparator

  """
  [Deprecated] Comparator for filtering projects which this is depended on by.
  """
  hasDependedOnByRelations: RelationExistsComparator

  """[Deprecated]Comparator for filtering projects which this depends on."""
  hasDependsOnRelations: RelationExistsComparator

  """Comparator for filtering projects with relations."""
  hasRelatedRelations: RelationExistsComparator

  """Comparator for filtering projects with violated dependencies."""
  hasViolatedRelations: RelationExistsComparator

  """Comparator for the identifier."""
  id: IDComparator

  """Filters that the projects initiatives must satisfy."""
  initiatives: InitiativeCollectionFilter

  """Filters that the projects issues must satisfy."""
  issues: IssueCollectionFilter

  """Filters that project labels must satisfy."""
  labels: ProjectLabelCollectionFilter

  """Filters that the projects lead must satisfy."""
  lead: NullableUserFilter

  """Filters that the projects members must satisfy."""
  members: UserCollectionFilter

  """Comparator for the project name."""
  name: StringComparator

  """Filters that the project's next milestone must satisfy."""
  nextProjectMilestone: ProjectMilestoneFilter

  """Compound filters, one of which need to be matched by the project."""
  or: [ProjectFilter!]

  """Comparator for the projects priority."""
  priority: NullableNumberComparator

  """Filters that the project's milestones must satisfy."""
  projectMilestones: ProjectMilestoneCollectionFilter

  """Comparator for the project updates."""
  projectUpdates: ProjectUpdatesCollectionFilter

  """Filters that the projects roadmaps must satisfy."""
  roadmaps: RoadmapCollectionFilter

  """[Internal] Comparator for the project's content."""
  searchableContent: ContentComparator

  """Comparator for the project slug ID."""
  slugId: StringComparator

  """Comparator for the project start date."""
  startDate: NullableDateComparator

  """[DEPRECATED] Comparator for the project state."""
  state: StringComparator

  """Filters that the project's status must satisfy."""
  status: ProjectStatusFilter

  """Comparator for the project target date."""
  targetDate: NullableDateComparator

  """Comparator for the updated at date."""
  updatedAt: DateComparator
}


"""An history associated with a project."""
type ProjectHistory implements Node {
  """
  The time at which the entity was archived. Null if the entity has not been archived.
  """
  archivedAt: DateTime

  """The time at which the entity was created."""
  createdAt: DateTime!

  """The events that happened while recording that history."""
  entries: JSONObject!

  """The unique identifier of the entity."""
  id: ID!

  """The project that the history is associated with."""
  project: Project!

  """
  The last time at which the entity was meaningfully updated. This is the same as the creation time if the entity hasn't
      been updated after creation.
  """
  updatedAt: DateTime!
}

type ProjectHistoryConnection {
  edges: [ProjectHistoryEdge!]!
  nodes: [ProjectHistory!]!
  pageInfo: PageInfo!
}

type ProjectHistoryEdge {
  """Used in `before` and `after` args"""
  cursor: String!
  node: ProjectHistory!
}

"""Labels that can be associated with projects."""
type ProjectLabel implements Node {
  """
  The time at which the entity was archived. Null if the entity has not been archived.
  """
  archivedAt: DateTime

  """Children of the label."""
  children(
    """A cursor to be used with first for forward pagination"""
    after: String

    """A cursor to be used with last for backward pagination."""
    before: String

    """Filter returned project labels."""
    filter: ProjectLabelFilter

    """
    The number of items to forward paginate (used with after). Defaults to 50.
    """
    first: Int

    """Should archived resources be included (default: false)"""
    includeArchived: Boolean

    """
    The number of items to backward paginate (used with before). Defaults to 50.
    """
    last: Int

    """
    By which field should the pagination order by. Available options are createdAt (default) and updatedAt.
    """
    orderBy: PaginationOrderBy
  ): ProjectLabelConnection!

  """The time at which the entity was created."""
  createdAt: DateTime!

  """The user who created the label."""
  creator: User

  """The label's description."""
  description: String

  """The unique identifier of the entity."""
  id: ID!

  """The date when the label was last applied to an issue or project."""
  lastAppliedAt: DateTime

  """The label's name."""
  name: String!
  organization: Organization!

  """The parent label."""
  parent: ProjectLabel

  """Projects associated with the label."""
  projects(
    """A cursor to be used with first for forward pagination"""
    after: String

    """A cursor to be used with last for backward pagination."""
    before: String

    """Filter returned projects."""
    filter: ProjectFilter

    """
    The number of items to forward paginate (used with after). Defaults to 50.
    """
    first: Int

    """Should archived resources be included (default: false)"""
    includeArchived: Boolean

    """
    The number of items to backward paginate (used with before). Defaults to 50.
    """
    last: Int

    """
    By which field should the pagination order by. Available options are createdAt (default) and updatedAt.
    """
    orderBy: PaginationOrderBy

    """[INTERNAL] Sort returned projects."""
    sort: [ProjectSortInput!]
  ): ProjectConnection!

  """
  The last time at which the entity was meaningfully updated. This is the same as the creation time if the entity hasn't
      been updated after creation.
  """
  updatedAt: DateTime!
}

"""Project label filtering options."""
input ProjectLabelCollectionFilter {
  """Compound filters, all of which need to be matched by the label."""
  and: [ProjectLabelCollectionFilter!]

  """Comparator for the created at date."""
  createdAt: DateComparator

  """Filters that the project labels creator must satisfy."""
  creator: NullableUserFilter

  """Filters that needs to be matched by all project labels."""
  every: ProjectLabelFilter

  """Comparator for the identifier."""
  id: IDComparator

  """Comparator for the collection length."""
  length: NumberComparator

  """Comparator for the name."""
  name: StringComparator

  """Filter based on the existence of the relation."""
  null: Boolean

  """Compound filters, one of which need to be matched by the label."""
  or: [ProjectLabelCollectionFilter!]

  """Filters that the project label's parent label must satisfy."""
  parent: ProjectLabelFilter

  """Filters that needs to be matched by some project labels."""
  some: ProjectLabelCollectionFilter

  """Comparator for the updated at date."""
  updatedAt: DateComparator
}

type ProjectLabelConnection {
  edges: [ProjectLabelEdge!]!
  nodes: [ProjectLabel!]!
  pageInfo: PageInfo!
}

input ProjectLabelCreateInput {
  """The description of the label."""
  description: String

  """
  The identifier in UUID v4 format. If none is provided, the backend will generate one.
  """
  id: String

  """Whether the label is a group."""
  isGroup: Boolean

  """The name of the label."""
  name: String!

  """The identifier of the parent label."""
  parentId: String
}

type ProjectLabelEdge {
  """Used in `before` and `after` args"""
  cursor: String!
  node: ProjectLabel!
}

"""Project label filtering options."""
input ProjectLabelFilter {
  """Compound filters, all of which need to be matched by the label."""
  and: [ProjectLabelFilter!]

  """Comparator for the created at date."""
  createdAt: DateComparator

  """Filters that the project labels creator must satisfy."""
  creator: NullableUserFilter

  """Comparator for the identifier."""
  id: IDComparator

  """Comparator for whether the label is a group label."""
  isGroup: BooleanComparator

  """Comparator for the name."""
  name: StringComparator

  """Compound filters, one of which need to be matched by the label."""
  or: [ProjectLabelFilter!]

  """Filters that the project label's parent label must satisfy."""
  parent: ProjectLabelFilter

  """Comparator for the updated at date."""
  updatedAt: DateComparator
}

type ProjectLabelPayload {
  """The label that was created or updated."""
  projectLabel: ProjectLabel!

  """Whether the operation was successful."""
  success: Boolean!
}

input ProjectLabelUpdateInput {
  """The description of the label."""
  description: String

  """The name of the label."""
  name: String

  """The identifier of the parent label."""
  parentId: String
}

"""Project lead sorting options."""
input ProjectLeadSort {
  """Whether nulls should be sorted first or last"""
  nulls: PaginationNulls = last

  """The order for the individual sort"""
  order: PaginationSortOrder
}

"""Project manual order sorting options."""
input ProjectManualSort {
  """Whether nulls should be sorted first or last"""
  nulls: PaginationNulls = last

  """The order for the individual sort"""
  order: PaginationSortOrder
}

"""A milestone for a project."""
type ProjectMilestone implements Node {
  """
  The time at which the entity was archived. Null if the entity has not been archived.
  """
  archivedAt: DateTime

  """The time at which the entity was created."""
  createdAt: DateTime!

  """The project milestone's description in markdown format."""
  description: String

  """The unique identifier of the entity."""
  id: ID!

  """Issues associated with the project milestone."""
  issues(
    """A cursor to be used with first for forward pagination"""
    after: String

    """A cursor to be used with last for backward pagination."""
    before: String

    """Filter returned issues."""
    filter: IssueFilter

    """
    The number of items to forward paginate (used with after). Defaults to 50.
    """
    first: Int

    """Should archived resources be included (default: false)"""
    includeArchived: Boolean

    """
    The number of items to backward paginate (used with before). Defaults to 50.
    """
    last: Int

    """
    By which field should the pagination order by. Available options are createdAt (default) and updatedAt.
    """
    orderBy: PaginationOrderBy
  ): IssueConnection!

  """The name of the project milestone."""
  name: String!

  """The progress % of the project milestone."""
  progress: Float!

  """The project of the milestone."""
  project: Project!

  """
  The order of the milestone in relation to other milestones within a project.
  """
  sortOrder: Float!

  """The status of the project milestone."""
  status: ProjectMilestoneStatus!

  """The planned completion date of the milestone."""
  targetDate: TimelessDate

  """
  The last time at which the entity was meaningfully updated. This is the same as the creation time if the entity hasn't
      been updated after creation.
  """
  updatedAt: DateTime!
}

"""Milestone collection filtering options."""
input ProjectMilestoneCollectionFilter {
  """Compound filters, all of which need to be matched by the milestone."""
  and: [ProjectMilestoneCollectionFilter!]

  """Comparator for the created at date."""
  createdAt: DateComparator

  """Filters that needs to be matched by all milestones."""
  every: ProjectMilestoneFilter

  """Comparator for the identifier."""
  id: IDComparator

  """Comparator for the collection length."""
  length: NumberComparator

  """Comparator for the project milestone name."""
  name: NullableStringComparator

  """Compound filters, one of which need to be matched by the milestone."""
  or: [ProjectMilestoneCollectionFilter!]

  """Filters that needs to be matched by some milestones."""
  some: ProjectMilestoneFilter

  """Comparator for the project milestone target date."""
  targetDate: NullableDateComparator

  """Comparator for the updated at date."""
  updatedAt: DateComparator
}

type ProjectMilestoneConnection {
  edges: [ProjectMilestoneEdge!]!
  nodes: [ProjectMilestone!]!
  pageInfo: PageInfo!
}

input ProjectMilestoneCreateInput {
  """The description of the project milestone in markdown format."""
  description: String

  """
  The identifier in UUID v4 format. If none is provided, the backend will generate one.
  """
  id: String

  """The name of the project milestone."""
  name: String!

  """Related project for the project milestone."""
  projectId: String!

  """The sort order for the project milestone within a project."""
  sortOrder: Float

  """The planned target date of the project milestone."""
  targetDate: TimelessDate
}

type ProjectMilestoneEdge {
  """Used in `before` and `after` args"""
  cursor: String!
  node: ProjectMilestone!
}

"""Project milestone filtering options."""
input ProjectMilestoneFilter {
  """
  Compound filters, all of which need to be matched by the project milestone.
  """
  and: [ProjectMilestoneFilter!]

  """Comparator for the created at date."""
  createdAt: DateComparator

  """Comparator for the identifier."""
  id: IDComparator

  """Comparator for the project milestone name."""
  name: NullableStringComparator

  """
  Compound filters, one of which need to be matched by the project milestone.
  """
  or: [ProjectMilestoneFilter!]

  """Comparator for the project milestone target date."""
  targetDate: NullableDateComparator

  """Comparator for the updated at date."""
  updatedAt: DateComparator
}

input ProjectMilestoneMoveInput {
  """
  Whether to add each milestone issue's team to the project. This is needed when there is a mismatch between a project's teams and the milestone's issues' teams. Either this or newIssueTeamId is required in that situation to resolve constraints.
  """
  addIssueTeamToProject: Boolean

  """
  The team id to move the attached issues to. This is needed when there is a mismatch between a project's teams and the milestone's issues' teams. Either this or addIssueTeamToProject is required in that situation to resolve constraints.
  """
  newIssueTeamId: String

  """The identifier of the project to move the milestone to."""
  projectId: String!

  """
  A list of issue id to team ids, used for undoing a previous milestone move where the specified issues were moved from the specified teams.
  """
  undoIssueTeamIds: [ProjectMilestoneMoveIssueToTeamInput!]

  """
  A mapping of project id to a previous set of team ids, used for undoing a previous milestone move where the specified teams were added to the project.
  """
  undoProjectTeamIds: ProjectMilestoneMoveProjectTeamsInput
}

type ProjectMilestoneMoveIssueToTeam {
  """
  The issue id in this relationship, you can use * as wildcard if all issues are being moved to the same team
  """
  issueId: String!

  """The team id in this relationship"""
  teamId: String!
}

"""
[Internal] Used for ProjectMilestoneMoveInput to describe a mapping between an issue and its team.
"""
input ProjectMilestoneMoveIssueToTeamInput {
  """
  The issue id in this relationship, you can use * as wildcard if all issues are being moved to the same team
  """
  issueId: String!

  """The team id in this relationship"""
  teamId: String!
}

type ProjectMilestoneMovePayload {
  """
  A snapshot of the issues that were moved to new teams, if the user selected to do it, containing an array of mappings between an issue and its previous team. Store on the client to use for undoing a previous milestone move.
  """
  previousIssueTeamIds: [ProjectMilestoneMoveIssueToTeam!]

  """
  A snapshot of the project that had new teams added to it, if the user selected to do it, containing an array of mappings between a project and its previous teams. Store on the client to use for undoing a previous milestone move.
  """
  previousProjectTeamIds: ProjectMilestoneMoveProjectTeams

  """The project milestone that was created or updated."""
  projectMilestone: ProjectMilestone!

  """Whether the operation was successful."""
  success: Boolean!
}

type ProjectMilestoneMoveProjectTeams {
  """The project id"""
  projectId: String!

  """The team ids for the project"""
  teamIds: [String!]!
}

"""
[Internal] Used for ProjectMilestoneMoveInput to describe a snapshot of a project and its team ids
"""
input ProjectMilestoneMoveProjectTeamsInput {
  """The project id"""
  projectId: String!

  """The team ids for the project"""
  teamIds: [String!]!
}

type ProjectMilestonePayload {
  """The project milestone that was created or updated."""
  projectMilestone: ProjectMilestone!

  """Whether the operation was successful."""
  success: Boolean!
}

"""The status of a project milestone."""
enum ProjectMilestoneStatus {
  done
  next
  overdue
  unstarted
}

input ProjectMilestoneUpdateInput {
  """The description of the project milestone in markdown format."""
  description: String

  """The name of the project milestone."""
  name: String

  """Related project for the project milestone."""
  projectId: String

  """The sort order for the project milestone within a project."""
  sortOrder: Float

  """The planned target date of the project milestone."""
  targetDate: TimelessDate
}

"""Project name sorting options."""
input ProjectNameSort {
  """Whether nulls should be sorted first or last"""
  nulls: PaginationNulls = last

  """The order for the individual sort"""
  order: PaginationSortOrder
}


type ProjectPayload {
  """The identifier of the last sync operation."""
  lastSyncId: Float!

  """The project that was created or updated."""
  project: Project

  """Whether the operation was successful."""
  success: Boolean!
}

"""Project priority sorting options."""
input ProjectPrioritySort {
  """Whether to consider no priority as the highest or lowest priority"""
  noPriorityFirst: Boolean = false

  """Whether nulls should be sorted first or last"""
  nulls: PaginationNulls = last

  """The order for the individual sort"""
  order: PaginationSortOrder
}

"""A relation between two projects."""
type ProjectRelation implements Node {
  """The type of anchor on the project end of the relation."""
  anchorType: String!

  """
  The time at which the entity was archived. Null if the entity has not been archived.
  """
  archivedAt: DateTime

  """The time at which the entity was created."""
  createdAt: DateTime!

  """The unique identifier of the entity."""
  id: ID!

  """The project whose relationship is being described."""
  project: Project!

  """
  The milestone within the project whose relationship is being described.
  """
  projectMilestone: ProjectMilestone

  """The type of anchor on the relatedProject end of the relation."""
  relatedAnchorType: String!

  """The related project."""
  relatedProject: Project!

  """
  The milestone within the related project whose relationship is being described.
  """
  relatedProjectMilestone: ProjectMilestone

  """The relationship of the project with the related project."""
  type: String!

  """
  The last time at which the entity was meaningfully updated. This is the same as the creation time if the entity hasn't
      been updated after creation.
  """
  updatedAt: DateTime!

  """The last user who created or modified the relation."""
  user: User
}

type ProjectRelationConnection {
  edges: [ProjectRelationEdge!]!
  nodes: [ProjectRelation!]!
  pageInfo: PageInfo!
}

input ProjectRelationCreateInput {
  """The type of the anchor for the project."""
  anchorType: String!

  """
  The identifier in UUID v4 format. If none is provided, the backend will generate one.
  """
  id: String

  """The identifier of the project that is related to another project."""
  projectId: String!

  """The identifier of the project milestone."""
  projectMilestoneId: String

  """The type of the anchor for the related project."""
  relatedAnchorType: String!

  """The identifier of the related project."""
  relatedProjectId: String!

  """The identifier of the related project milestone."""
  relatedProjectMilestoneId: String

  """The type of relation of the project to the related project."""
  type: String!
}

type ProjectRelationEdge {
  """Used in `before` and `after` args"""
  cursor: String!
  node: ProjectRelation!
}

type ProjectRelationPayload {
  """The identifier of the last sync operation."""
  lastSyncId: Float!

  """The project relation that was created or updated."""
  projectRelation: ProjectRelation!

  """Whether the operation was successful."""
  success: Boolean!
}

input ProjectRelationUpdateInput {
  """The type of the anchor for the project."""
  anchorType: String

  """The identifier of the project that is related to another project."""
  projectId: String

  """The identifier of the project milestone."""
  projectMilestoneId: String

  """The type of the anchor for the related project."""
  relatedAnchorType: String

  """The identifier of the related project."""
  relatedProjectId: String

  """The identifier of the related project milestone."""
  relatedProjectMilestoneId: String

  """The type of relation of the project to the related project."""
  type: String
}

type ProjectSearchPayload {
  """
  Archived entities matching the search term along with all their dependencies.
  """
  archivePayload: ArchiveResponse!
  edges: [ProjectSearchResultEdge!]!
  nodes: [ProjectSearchResult!]!
  pageInfo: PageInfo!

  """Total number of results for query without filters applied."""
  totalCount: Float!
}

type ProjectSearchResult implements Node {
  """
  The time at which the entity was archived. Null if the entity has not been archived.
  """
  archivedAt: DateTime

  """
  The time at which the project was automatically archived by the auto pruning process.
  """
  autoArchivedAt: DateTime

  """The time at which the project was moved into canceled state."""
  canceledAt: DateTime

  """Comments associated with the project overview."""
  comments(
    """A cursor to be used with first for forward pagination"""
    after: String

    """A cursor to be used with last for backward pagination."""
    before: String

    """Filter returned comments."""
    filter: CommentFilter

    """
    The number of items to forward paginate (used with after). Defaults to 50.
    """
    first: Int

    """Should archived resources be included (default: false)"""
    includeArchived: Boolean

    """
    The number of items to backward paginate (used with before). Defaults to 50.
    """
    last: Int

    """
    By which field should the pagination order by. Available options are createdAt (default) and updatedAt.
    """
    orderBy: PaginationOrderBy
  ): CommentConnection!

  """The time at which the project was moved into completed state."""
  completedAt: DateTime

  """The number of completed issues in the project after each week."""
  completedIssueCountHistory: [Float!]!

  """The number of completed estimation points after each week."""
  completedScopeHistory: [Float!]!

  """The project's content in markdown format."""
  content: String

  """The project was created based on this issue."""
  convertedFromIssue: Issue

  """The time at which the entity was created."""
  createdAt: DateTime!

  """The user who created the project."""
  creator: User

  """The project's description."""
  description: String!

  """History entries associated with the project."""
  history(
    """A cursor to be used with first for forward pagination"""
    after: String

    """A cursor to be used with last for backward pagination."""
    before: String

    """
    The number of items to forward paginate (used with after). Defaults to 50.
    """
    first: Int

    """Should archived resources be included (default: false)"""
    includeArchived: Boolean

    """
    The number of items to backward paginate (used with before). Defaults to 50.
    """
    last: Int

    """
    By which field should the pagination order by. Available options are createdAt (default) and updatedAt.
    """
    orderBy: PaginationOrderBy
  ): ProjectHistoryConnection!

  """The unique identifier of the entity."""
  id: ID!

  """The number of in progress estimation points after each week."""
  inProgressScopeHistory: [Float!]!

  """Initiatives that this project belongs to."""
  initiatives(
    """A cursor to be used with first for forward pagination"""
    after: String

    """A cursor to be used with last for backward pagination."""
    before: String

    """
    The number of items to forward paginate (used with after). Defaults to 50.
    """
    first: Int

    """Should archived resources be included (default: false)"""
    includeArchived: Boolean

    """
    The number of items to backward paginate (used with before). Defaults to 50.
    """
    last: Int

    """
    By which field should the pagination order by. Available options are createdAt (default) and updatedAt.
    """
    orderBy: PaginationOrderBy
  ): InitiativeConnection!

  """Inverse relations associated with this project."""
  inverseRelations(
    """A cursor to be used with first for forward pagination"""
    after: String

    """A cursor to be used with last for backward pagination."""
    before: String

    """
    The number of items to forward paginate (used with after). Defaults to 50.
    """
    first: Int

    """Should archived resources be included (default: false)"""
    includeArchived: Boolean

    """
    The number of items to backward paginate (used with before). Defaults to 50.
    """
    last: Int

    """
    By which field should the pagination order by. Available options are createdAt (default) and updatedAt.
    """
    orderBy: PaginationOrderBy
  ): ProjectRelationConnection!

  """The total number of issues in the project after each week."""
  issueCountHistory: [Float!]!

  """Issues associated with the project."""
  issues(
    """A cursor to be used with first for forward pagination"""
    after: String

    """A cursor to be used with last for backward pagination."""
    before: String

    """Filter returned issues."""
    filter: IssueFilter

    """
    The number of items to forward paginate (used with after). Defaults to 50.
    """
    first: Int

    """Should archived resources be included (default: false)"""
    includeArchived: Boolean

    """
    The number of items to backward paginate (used with before). Defaults to 50.
    """
    last: Int

    """
    By which field should the pagination order by. Available options are createdAt (default) and updatedAt.
    """
    orderBy: PaginationOrderBy
  ): IssueConnection!

  """Id of the labels associated with this project."""
  labelIds: [String!]!

  """Labels associated with this project."""
  labels(
    """A cursor to be used with first for forward pagination"""
    after: String

    """A cursor to be used with last for backward pagination."""
    before: String

    """Filter returned project labels."""
    filter: ProjectLabelFilter

    """
    The number of items to forward paginate (used with after). Defaults to 50.
    """
    first: Int

    """Should archived resources be included (default: false)"""
    includeArchived: Boolean

    """
    The number of items to backward paginate (used with before). Defaults to 50.
    """
    last: Int

    """
    By which field should the pagination order by. Available options are createdAt (default) and updatedAt.
    """
    orderBy: PaginationOrderBy
  ): ProjectLabelConnection!

  """The last project update posted for this project."""
  lastUpdate: ProjectUpdate

  """The project lead."""
  lead: User

  """Users that are members of the project."""
  members(
    """A cursor to be used with first for forward pagination"""
    after: String

    """A cursor to be used with last for backward pagination."""
    before: String

    """Filter returned users."""
    filter: UserFilter

    """
    The number of items to forward paginate (used with after). Defaults to 50.
    """
    first: Int

    """Should archived resources be included (default: false)"""
    includeArchived: Boolean

    """Should query return disabled/suspended users (default: false)."""
    includeDisabled: Boolean

    """
    The number of items to backward paginate (used with before). Defaults to 50.
    """
    last: Int

    """
    By which field should the pagination order by. Available options are createdAt (default) and updatedAt.
    """
    orderBy: PaginationOrderBy
  ): UserConnection!

  """Metadata related to search result."""
  metadata: JSONObject!

  """The project's name."""
  name: String!

  """
  The priority of the project. 0 = No priority, 1 = Urgent, 2 = High, 3 = Normal, 4 = Low.
  """
  priority: Int!

  """The priority of the project as a label."""
  priorityLabel: String!

  """
  The sort order for the project within the organization, when ordered by priority.
  """
  prioritySortOrder: Float!

  """
  The overall progress of the project. This is the (completed estimate points + 0.25 * in progress estimate points) / total estimate points.
  """
  progress: Float!

  """Milestones associated with the project."""
  projectMilestones(
    """A cursor to be used with first for forward pagination"""
    after: String

    """A cursor to be used with last for backward pagination."""
    before: String

    """Filter returned milestones."""
    filter: ProjectMilestoneFilter

    """
    The number of items to forward paginate (used with after). Defaults to 50.
    """
    first: Int

    """Should archived resources be included (default: false)"""
    includeArchived: Boolean

    """
    The number of items to backward paginate (used with before). Defaults to 50.
    """
    last: Int

    """
    By which field should the pagination order by. Available options are createdAt (default) and updatedAt.
    """
    orderBy: PaginationOrderBy
  ): ProjectMilestoneConnection!

  """Project updates associated with the project."""
  projectUpdates(
    """A cursor to be used with first for forward pagination"""
    after: String

    """A cursor to be used with last for backward pagination."""
    before: String

    """
    The number of items to forward paginate (used with after). Defaults to 50.
    """
    first: Int

    """Should archived resources be included (default: false)"""
    includeArchived: Boolean

    """
    The number of items to backward paginate (used with before). Defaults to 50.
    """
    last: Int

    """
    By which field should the pagination order by. Available options are createdAt (default) and updatedAt.
    """
    orderBy: PaginationOrderBy
  ): ProjectUpdateConnection!

  """Relations associated with this project."""
  relations(
    """A cursor to be used with first for forward pagination"""
    after: String

    """A cursor to be used with last for backward pagination."""
    before: String

    """
    The number of items to forward paginate (used with after). Defaults to 50.
    """
    first: Int

    """Should archived resources be included (default: false)"""
    includeArchived: Boolean

    """
    The number of items to backward paginate (used with before). Defaults to 50.
    """
    last: Int

    """
    By which field should the pagination order by. Available options are createdAt (default) and updatedAt.
    """
    orderBy: PaginationOrderBy
  ): ProjectRelationConnection!

  """The overall scope (total estimate points) of the project."""
  scope: Float!

  """The total number of estimation points after each week."""
  scopeHistory: [Float!]!

  """The project's unique URL slug."""
  slugId: String!

  """The sort order for the project within the organization."""
  sortOrder: Float!

  """The estimated start date of the project."""
  startDate: TimelessDate

  """The resolution of the project's start date."""
  startDateResolution: DateResolutionType

  """The time at which the project was moved into started state."""
  startedAt: DateTime

  """The status that the project is associated with."""
  status: ProjectStatus!

  """The estimated completion date of the project."""
  targetDate: TimelessDate

  """The resolution of the project's estimated completion date."""
  targetDateResolution: DateResolutionType

  """Teams associated with this project."""
  teams(
    """A cursor to be used with first for forward pagination"""
    after: String

    """A cursor to be used with last for backward pagination."""
    before: String

    """Filter returned teams."""
    filter: TeamFilter

    """
    The number of items to forward paginate (used with after). Defaults to 50.
    """
    first: Int

    """Should archived resources be included (default: false)"""
    includeArchived: Boolean

    """
    The number of items to backward paginate (used with before). Defaults to 50.
    """
    last: Int

    """
    By which field should the pagination order by. Available options are createdAt (default) and updatedAt.
    """
    orderBy: PaginationOrderBy
  ): TeamConnection!

  """A flag that indicates whether the project is in the trash bin."""
  trashed: Boolean

  """
  The frequency at which to prompt for updates. When not set, reminders are inherited from workspace.
  """
  updateReminderFrequency: Float

  """
  The n-weekly frequency at which to prompt for updates. When not set, reminders are inherited from workspace.
  """
  updateReminderFrequencyInWeeks: Float

  """The day at which to prompt for updates."""
  updateRemindersDay: Day

  """The hour at which to prompt for updates."""
  updateRemindersHour: Float

  """
  The last time at which the entity was meaningfully updated. This is the same as the creation time if the entity hasn't
      been updated after creation.
  """
  updatedAt: DateTime!

  """Project URL."""
  url: String!
}

type ProjectSearchResultEdge {
  """Used in `before` and `after` args"""
  cursor: String!
  node: ProjectSearchResult!
}

"""Issue project sorting options."""
input ProjectSort {
  """Whether nulls should be sorted first or last"""
  nulls: PaginationNulls = last

  """The order for the individual sort"""
  order: PaginationSortOrder
}

"""Project sorting options."""
input ProjectSortInput {
  """Sort by project creation date"""
  createdAt: ProjectCreatedAtSort

  """Sort by project lead name."""
  lead: ProjectLeadSort

  """Sort by manual order"""
  manual: ProjectManualSort

  """Sort by project name"""
  name: ProjectNameSort

  """Sort by project priority"""
  priority: ProjectPrioritySort

  """Sort by project start date"""
  startDate: StartDateSort

  """Sort by project status"""
  status: ProjectStatusSort

  """Sort by project target date"""
  targetDate: TargetDateSort

  """Sort by project update date"""
  updatedAt: ProjectUpdatedAtSort
}

"""A project status."""
type ProjectStatus implements Node {
  """
  The time at which the entity was archived. Null if the entity has not been archived.
  """
  archivedAt: DateTime

  """The time at which the entity was created."""
  createdAt: DateTime!

  """Description of the status."""
  description: String

  """The unique identifier of the entity."""
  id: ID!

  """Whether or not a project can be in this status indefinitely."""
  indefinite: Boolean!

  """The name of the status."""
  name: String!

  """The position of the status in the workspace's project flow."""
  position: Float!

  """The type of the project status."""
  type: ProjectStatusType!

  """
  The last time at which the entity was meaningfully updated. This is the same as the creation time if the entity hasn't
      been updated after creation.
  """
  updatedAt: DateTime!
}

"""A generic payload return from entity archive mutations."""
type ProjectStatusArchivePayload implements ArchivePayload {
  """The archived/unarchived entity. Null if entity was deleted."""
  entity: ProjectStatus

  """Whether the operation was successful."""
  success: Boolean!
}

type ProjectStatusConnection {
  edges: [ProjectStatusEdge!]!
  nodes: [ProjectStatus!]!
  pageInfo: PageInfo!
}

type ProjectStatusCountPayload {
  """
  Total number of projects using this project status that are not visible to the user because they are in an archived team.
  """
  archivedTeamCount: Float!

  """Total number of projects using this project status."""
  count: Float!

  """
  Total number of projects using this project status that are not visible to the user because they are in a private team.
  """
  privateCount: Float!
}

input ProjectStatusCreateInput {

  """Description of the status."""
  description: String

  """
  The identifier in UUID v4 format. If none is provided, the backend will generate one.
  """
  id: String

  """Whether or not a project can be in this status indefinitely."""
  indefinite: Boolean = false

  """The name of the status."""
  name: String!

  """The position of the status in the workspace's project flow."""
  position: Float!

  """The type of the project status."""
  type: ProjectStatusType!
}

type ProjectStatusEdge {
  """Used in `before` and `after` args"""
  cursor: String!
  node: ProjectStatus!
}

"""Project status filtering options."""
input ProjectStatusFilter {
  """
  Compound filters, all of which need to be matched by the project status.
  """
  and: [ProjectStatusFilter!]

  """Comparator for the created at date."""
  createdAt: DateComparator

  """Comparator for the project status description."""
  description: StringComparator

  """Comparator for the identifier."""
  id: IDComparator

  """Comparator for the project status name."""
  name: StringComparator

  """
  Compound filters, one of which needs to be matched by the project status.
  """
  or: [ProjectStatusFilter!]

  """Comparator for the project status position."""
  position: NumberComparator

  """Filters that the project status projects must satisfy."""
  projects: ProjectCollectionFilter

  """Comparator for the project status type."""
  type: StringComparator

  """Comparator for the updated at date."""
  updatedAt: DateComparator
}

type ProjectStatusPayload {
  """The project status that was created or updated."""
  status: ProjectStatus!

  """Whether the operation was successful."""
  success: Boolean!
}

"""Project status sorting options."""
input ProjectStatusSort {
  """Whether nulls should be sorted first or last"""
  nulls: PaginationNulls = last

  """The order for the individual sort"""
  order: PaginationSortOrder
}

"""A type of project status."""
enum ProjectStatusType {
  backlog
  canceled
  completed
  paused
  planned
  started
}

input ProjectStatusUpdateInput {
  """Description of the status."""
  description: String

  """Whether or not a project can be in this status indefinitely."""
  indefinite: Boolean

  """The name of the status."""
  name: String

  """The position of the status in the workspace's project flow."""
  position: Float

  """The type of the project status."""
  type: ProjectStatusType
}

"""Different tabs available inside a project."""
enum ProjectTab {
  issues
  updates
}

"""An update associated with a project."""
type ProjectUpdate implements Node {
  """
  The time at which the entity was archived. Null if the entity has not been archived.
  """
  archivedAt: DateTime

  """The update content in markdown format."""
  body: String!

  """Comments associated with the project update."""
  comments(
    """A cursor to be used with first for forward pagination"""
    after: String

    """A cursor to be used with last for backward pagination."""
    before: String

    """Filter returned comments."""
    filter: CommentFilter

    """
    The number of items to forward paginate (used with after). Defaults to 50.
    """
    first: Int

    """Should archived resources be included (default: false)"""
    includeArchived: Boolean

    """
    The number of items to backward paginate (used with before). Defaults to 50.
    """
    last: Int

    """
    By which field should the pagination order by. Available options are createdAt (default) and updatedAt.
    """
    orderBy: PaginationOrderBy
  ): CommentConnection!

  """The time at which the entity was created."""
  createdAt: DateTime!

  """The diff between the current update and the previous one."""
  diff: JSONObject

  """
  The diff between the current update and the previous one, formatted as markdown.
  """
  diffMarkdown: String

  """The time the update was edited."""
  editedAt: DateTime

  """The unique identifier of the entity."""
  id: ID!

  """Whether project update diff should be hidden."""
  isDiffHidden: Boolean!

  """Whether the project update is stale."""
  isStale: Boolean!

  """The project that the update is associated with."""
  project: Project!

  """The update's unique URL slug."""
  slugId: String!

  """
  The last time at which the entity was meaningfully updated. This is the same as the creation time if the entity hasn't
      been updated after creation.
  """
  updatedAt: DateTime!

  """The URL to the project update."""
  url: String!

  """The user who wrote the update."""
  user: User!
}

"""A generic payload return from entity archive mutations."""
type ProjectUpdateArchivePayload implements ArchivePayload {
  """The archived/unarchived entity. Null if entity was deleted."""
  entity: ProjectUpdate

  """Whether the operation was successful."""
  success: Boolean!
}

type ProjectUpdateConnection {
  edges: [ProjectUpdateEdge!]!
  nodes: [ProjectUpdate!]!
  pageInfo: PageInfo!
}

input ProjectUpdateCreateInput {
  """The content of the project update in markdown format."""
  body: String

  """The identifier. If none is provided, the backend will generate one."""
  id: String

  """
  Whether the diff between the current update and the previous one should be hidden.
  """
  isDiffHidden: Boolean

  """The project to associate the project update with."""
  projectId: String!
}

type ProjectUpdateEdge {
  """Used in `before` and `after` args"""
  cursor: String!
  node: ProjectUpdate!
}

"""Options for filtering project updates."""
input ProjectUpdateFilter {
  """
  Compound filters, all of which need to be matched by the ProjectUpdate.
  """
  and: [ProjectUpdateFilter!]

  """Comparator for the created at date."""
  createdAt: DateComparator

  """Comparator for the identifier."""
  id: IDComparator

  """
  Compound filters, one of which need to be matched by the ProjectUpdate.
  """
  or: [ProjectUpdateFilter!]

  """Filters that the project update project must satisfy."""
  project: ProjectFilter

  """Comparator for the updated at date."""
  updatedAt: DateComparator

  """Filters that the project update creator must satisfy."""
  user: UserFilter
}

input ProjectUpdateInput {
  """The date when the project was canceled."""
  canceledAt: DateTime

  """The date when the project was completed."""
  completedAt: DateTime

  """The project content as markdown."""
  content: String

  """The ID of the issue from which that project is created."""
  convertedFromIssueId: String

  """The description for the project."""
  description: String

  """The identifiers of the project labels associated with this project."""
  labelIds: [String!]

  """The identifier of the project lead."""
  leadId: String

  """The identifiers of the members of this project."""
  memberIds: [String!]

  """The name of the project."""
  name: String

  """
  The priority of the project. 0 = No priority, 1 = Urgent, 2 = High, 3 = Normal, 4 = Low.
  """
  priority: Int

  """
  The sort order for the project within shared views, when ordered by priority.
  """
  prioritySortOrder: Float

  """The time until which project update reminders are paused."""
  projectUpdateRemindersPausedUntilAt: DateTime


  """The sort order for the project in shared views."""
  sortOrder: Float

  """The planned start date of the project."""
  startDate: TimelessDate

  """The resolution of the project's start date."""
  startDateResolution: DateResolutionType

  """The ID of the project status."""
  statusId: String

  """The planned target date of the project."""
  targetDate: TimelessDate

  """The resolution of the project's estimated completion date."""
  targetDateResolution: DateResolutionType

  """The identifiers of the teams this project is associated with."""
  teamIds: [String!]

  """Whether the project has been trashed."""
  trashed: Boolean
}

type ProjectUpdatePayload {
  """The project update that was created or updated."""
  projectUpdate: ProjectUpdate!

  """Whether the operation was successful."""
  success: Boolean!
}

"""The frequency at which to send project update reminders."""
enum ProjectUpdateReminderFrequency {
  month
  never
  twoWeeks
  week
}

type ProjectUpdateReminderPayload {
  """Whether the operation was successful."""
  success: Boolean!
}

input ProjectUpdateUpdateInput {
  """The content of the project update in markdown format."""
  body: String

  """
  Whether the diff between the current update and the previous one should be hidden.
  """
  isDiffHidden: Boolean
}

"""Project update date sorting options."""
input ProjectUpdatedAtSort {
  """Whether nulls should be sorted first or last"""
  nulls: PaginationNulls = last

  """The order for the individual sort"""
  order: PaginationSortOrder
}

"""
Collection filtering options for filtering projects by project updates.
"""
input ProjectUpdatesCollectionFilter {
  """
  Compound filters, all of which need to be matched by the project update.
  """
  and: [ProjectUpdatesCollectionFilter!]

  """Comparator for the created at date."""
  createdAt: DateComparator

  """Filters that needs to be matched by all updates."""
  every: ProjectUpdatesFilter

  """Comparator for the identifier."""
  id: IDComparator

  """Comparator for the collection length."""
  length: NumberComparator

  """Compound filters, one of which need to be matched by the update."""
  or: [ProjectUpdatesCollectionFilter!]

  """Filters that needs to be matched by some updates."""
  some: ProjectUpdatesFilter

  """Comparator for the updated at date."""
  updatedAt: DateComparator
}

"""Options for filtering projects by project updates."""
input ProjectUpdatesFilter {
  """
  Compound filters, all of which need to be matched by the project updates.
  """
  and: [ProjectUpdatesFilter!]

  """Comparator for the created at date."""
  createdAt: DateComparator

  """Comparator for the identifier."""
  id: IDComparator

  """
  Compound filters, one of which need to be matched by the project updates.
  """
  or: [ProjectUpdatesFilter!]

  """Comparator for the updated at date."""
  updatedAt: DateComparator
}



type Query {
  """
  All teams you the user can administrate. Administrable teams are teams whose settings the user can change, but to whose issues the user doesn't necessarily have access to.
  """
  administrableTeams(
    """A cursor to be used with first for forward pagination"""
    after: String

    """A cursor to be used with last for backward pagination."""
    before: String

    """Filter returned teams."""
    filter: TeamFilter

    """
    The number of items to forward paginate (used with after). Defaults to 50.
    """
    first: Int

    """Should archived resources be included (default: false)"""
    includeArchived: Boolean

    """
    The number of items to backward paginate (used with before). Defaults to 50.
    """
    last: Int

    """
    By which field should the pagination order by. Available options are createdAt (default) and updatedAt.
    """
    orderBy: PaginationOrderBy
  ): TeamConnection!

  """All API keys for the user."""
  apiKeys(
    """A cursor to be used with first for forward pagination"""
    after: String

    """A cursor to be used with last for backward pagination."""
    before: String

    """
    The number of items to forward paginate (used with after). Defaults to 50.
    """
    first: Int

    """Should archived resources be included (default: false)"""
    includeArchived: Boolean

    """
    The number of items to backward paginate (used with before). Defaults to 50.
    """
    last: Int

    """
    By which field should the pagination order by. Available options are createdAt (default) and updatedAt.
    """
    orderBy: PaginationOrderBy
  ): ApiKeyConnection!

  """[Internal] All archived teams of the organization."""
  archivedTeams: [Team!]!

  """Fetch users belonging to this user account."""
  availableUsers: AuthResolverResponse!

  """A specific comment."""
  comment(
    """The hash of the comment to retrieve."""
    hash: String

    """The identifier of the comment to retrieve."""
    id: String

    """[Deprecated] The issue for which to find the comment."""
    issueId: String @deprecated(reason: "Not in use anymore, please use `id` or `hash` directly.")
  ): Comment!

  """All comments."""
  comments(
    """A cursor to be used with first for forward pagination"""
    after: String

    """A cursor to be used with last for backward pagination."""
    before: String

    """Filter returned comments."""
    filter: CommentFilter

    """
    The number of items to forward paginate (used with after). Defaults to 50.
    """
    first: Int

    """Should archived resources be included (default: false)"""
    includeArchived: Boolean

    """
    The number of items to backward paginate (used with before). Defaults to 50.
    """
    last: Int

    """
    By which field should the pagination order by. Available options are createdAt (default) and updatedAt.
    """
    orderBy: PaginationOrderBy
  ): CommentConnection!

  """
  [Internal] Fetch an arbitrary set of data using natural language query. Be specific about what you want including properties for each entity, sort order, filters, limit and properties.
  """
  fetchData(
    """
    Natural language query describing what data to fetch.
        
        Examples:
        - "All issues for the project with id 12345678-1234-1234-1234-123456789abc including comments"
        - "The latest project update for each project that's a part of the initiative with id 12345678-1234-1234-1234-123456789abc, including it's sub-initiatives"
    """
    query: String!
  ): FetchDataPayload!

  """One specific initiative."""
  initiative(id: String!): Initiative!

  """One specific initiative relation."""
  initiativeRelation(id: String!): ProjectRelation!

  """All initiative relationships."""
  initiativeRelations(
    """A cursor to be used with first for forward pagination"""
    after: String

    """A cursor to be used with last for backward pagination."""
    before: String

    """
    The number of items to forward paginate (used with after). Defaults to 50.
    """
    first: Int

    """Should archived resources be included (default: false)"""
    includeArchived: Boolean

    """
    The number of items to backward paginate (used with before). Defaults to 50.
    """
    last: Int

    """
    By which field should the pagination order by. Available options are createdAt (default) and updatedAt.
    """
    orderBy: PaginationOrderBy
  ): InitiativeRelationConnection!

  """One specific initiativeToProject."""
  initiativeToProject(id: String!): InitiativeToProject!

  """returns a list of initiative to project entities."""
  initiativeToProjects(
    """A cursor to be used with first for forward pagination"""
    after: String

    """A cursor to be used with last for backward pagination."""
    before: String

    """
    The number of items to forward paginate (used with after). Defaults to 50.
    """
    first: Int

    """Should archived resources be included (default: false)"""
    includeArchived: Boolean

    """
    The number of items to backward paginate (used with before). Defaults to 50.
    """
    last: Int

    """
    By which field should the pagination order by. Available options are createdAt (default) and updatedAt.
    """
    orderBy: PaginationOrderBy
  ): InitiativeToProjectConnection!

  """A specific  initiative update."""
  initiativeUpdate(
    """The identifier of the  initiative update to retrieve."""
    id: String!
  ): InitiativeUpdate!

  """All  InitiativeUpdates."""
  initiativeUpdates(
    """A cursor to be used with first for forward pagination"""
    after: String

    """A cursor to be used with last for backward pagination."""
    before: String

    """Filter returned initiative updates."""
    filter: InitiativeUpdateFilter

    """
    The number of items to forward paginate (used with after). Defaults to 50.
    """
    first: Int

    """Should archived resources be included (default: false)"""
    includeArchived: Boolean

    """
    The number of items to backward paginate (used with before). Defaults to 50.
    """
    last: Int

    """
    By which field should the pagination order by. Available options are createdAt (default) and updatedAt.
    """
    orderBy: PaginationOrderBy
  ): InitiativeUpdateConnection!

  """All initiatives in the workspace."""
  initiatives(
    """A cursor to be used with first for forward pagination"""
    after: String

    """A cursor to be used with last for backward pagination."""
    before: String

    """Filter returned initiatives."""
    filter: InitiativeFilter

    """
    The number of items to forward paginate (used with after). Defaults to 50.
    """
    first: Int

    """Should archived resources be included (default: false)"""
    includeArchived: Boolean

    """
    The number of items to backward paginate (used with before). Defaults to 50.
    """
    last: Int

    """
    By which field should the pagination order by. Available options are createdAt (default) and updatedAt.
    """
    orderBy: PaginationOrderBy

    """[INTERNAL] Sort returned initiatives."""
    sort: [InitiativeSortInput!]
  ): InitiativeConnection!


  """One specific issue."""
  issue(id: String!): Issue!

  """One specific label."""
  issueLabel(id: String!): IssueLabel!

  """All issue labels."""
  issueLabels(
    """A cursor to be used with first for forward pagination"""
    after: String

    """A cursor to be used with last for backward pagination."""
    before: String

    """Filter returned issue labels."""
    filter: IssueLabelFilter

    """
    The number of items to forward paginate (used with after). Defaults to 50.
    """
    first: Int

    """Should archived resources be included (default: false)"""
    includeArchived: Boolean

    """
    The number of items to backward paginate (used with before). Defaults to 50.
    """
    last: Int

    """
    By which field should the pagination order by. Available options are createdAt (default) and updatedAt.
    """
    orderBy: PaginationOrderBy
  ): IssueLabelConnection!

  """Issue priority values and corresponding labels."""
  issuePriorityValues: [IssuePriorityValue!]!

  """One specific issue relation."""
  issueRelation(id: String!): IssueRelation!

  """All issue relationships."""
  issueRelations(
    """A cursor to be used with first for forward pagination"""
    after: String

    """A cursor to be used with last for backward pagination."""
    before: String

    """
    The number of items to forward paginate (used with after). Defaults to 50.
    """
    first: Int

    """Should archived resources be included (default: false)"""
    includeArchived: Boolean

    """
    The number of items to backward paginate (used with before). Defaults to 50.
    """
    last: Int

    """
    By which field should the pagination order by. Available options are createdAt (default) and updatedAt.
    """
    orderBy: PaginationOrderBy
  ): IssueRelationConnection!

  """All issues."""
  issues(
    """A cursor to be used with first for forward pagination"""
    after: String

    """A cursor to be used with last for backward pagination."""
    before: String

    """Filter returned issues."""
    filter: IssueFilter

    """
    The number of items to forward paginate (used with after). Defaults to 50.
    """
    first: Int

    """Should archived resources be included (default: false)"""
    includeArchived: Boolean

    """
    The number of items to backward paginate (used with before). Defaults to 50.
    """
    last: Int

    """
    By which field should the pagination order by. Available options are createdAt (default) and updatedAt.
    """
    orderBy: PaginationOrderBy

    """[INTERNAL] Sort returned issues."""
    sort: [IssueSortInput!]
  ): IssueConnection!

  """Does the organization exist."""
  organizationExists(urlKey: String!): OrganizationExistsPayload!

  """One specific organization invite."""
  organizationInvite(id: String!): OrganizationInvite!

<<<<<<< HEAD
  """Search issues."""
  searchIssues(
=======
  """One specific organization invite."""
  organizationInviteDetails(id: String!): OrganizationInviteDetailsPayload!

  """All invites for the organization."""
  organizationInvites(
    """A cursor to be used with first for forward pagination"""
    after: String

    """A cursor to be used with last for backward pagination."""
    before: String

    """
    The number of items to forward paginate (used with after). Defaults to 50.
    """
    first: Int

    """Should archived resources be included (default: false)"""
    includeArchived: Boolean

    """
    The number of items to backward paginate (used with before). Defaults to 50.
    """
    last: Int

    """
    By which field should the pagination order by. Available options are createdAt (default) and updatedAt.
    """
    orderBy: PaginationOrderBy
  ): OrganizationInviteConnection!

  """[INTERNAL] Get organization metadata by urlKey or organization id."""
  organizationMeta(urlKey: String!): OrganizationMeta

  """One specific project."""
  project(id: String!): Project!

  """One specific label."""
  projectLabel(id: String!): ProjectLabel!

  """All project labels."""
  projectLabels(
    """A cursor to be used with first for forward pagination"""
    after: String

    """A cursor to be used with last for backward pagination."""
    before: String

    """Filter returned project labels."""
    filter: ProjectLabelFilter

    """
    The number of items to forward paginate (used with after). Defaults to 50.
    """
    first: Int

    """Should archived resources be included (default: false)"""
    includeArchived: Boolean

    """
    The number of items to backward paginate (used with before). Defaults to 50.
    """
    last: Int

    """
    By which field should the pagination order by. Available options are createdAt (default) and updatedAt.
    """
    orderBy: PaginationOrderBy
  ): ProjectLabelConnection!

  """One specific project milestone."""
  projectMilestone(id: String!): ProjectMilestone!

  """All milestones for the project."""
  projectMilestones(
>>>>>>> 8bb1ee93
    """A cursor to be used with first for forward pagination"""
    after: String

    """A cursor to be used with last for backward pagination."""
    before: String

    """Filter returned project milestones."""
    filter: ProjectMilestoneFilter

    """
    The number of items to forward paginate (used with after). Defaults to 50.
    """
    first: Int

    """Should archived resources be included (default: false)"""
    includeArchived: Boolean

    """
    The number of items to backward paginate (used with before). Defaults to 50.
    """
    last: Int

    """
    By which field should the pagination order by. Available options are createdAt (default) and updatedAt.
    """
    orderBy: PaginationOrderBy
  ): ProjectMilestoneConnection!

  """One specific project relation."""
  projectRelation(id: String!): ProjectRelation!

  """All project relationships."""
  projectRelations(
    """A cursor to be used with first for forward pagination"""
    after: String

    """A cursor to be used with last for backward pagination."""
    before: String

    """
    The number of items to forward paginate (used with after). Defaults to 50.
    """
    first: Int

    """Should archived resources be included (default: false)"""
    includeArchived: Boolean

    """
    The number of items to backward paginate (used with before). Defaults to 50.
    """
    last: Int

    """
    By which field should the pagination order by. Available options are createdAt (default) and updatedAt.
    """
    orderBy: PaginationOrderBy
  ): ProjectRelationConnection!

<<<<<<< HEAD
    """Size of search snippet to return (default: 100)"""
    snippetSize: Float @deprecated(reason: "No longer supported.")

    """UUID of a team to use as a boost."""
    teamId: String

    """Search string to look for."""
    term: String!
  ): ProjectSearchPayload!

  """Fetch SSO login URL for the email provided."""
  ssoUrlFromEmail(
    """Email to query the SSO login URL by."""
    email: String!
=======
  """One specific project status."""
  projectStatus(id: String!): ProjectStatus!

  """
  [INTERNAL] Count of projects using this project status across the organization.
  """
  projectStatusProjectCount(
    """The identifier of the project status to find the project count for."""
    id: String!
  ): ProjectStatusCountPayload!

  """All project statuses."""
  projectStatuses(
    """A cursor to be used with first for forward pagination"""
    after: String

    """A cursor to be used with last for backward pagination."""
    before: String

    """
    The number of items to forward paginate (used with after). Defaults to 50.
    """
    first: Int
>>>>>>> 8bb1ee93

    """Should archived resources be included (default: false)"""
    includeArchived: Boolean

    """
    The number of items to backward paginate (used with before). Defaults to 50.
    """
    last: Int

    """
    By which field should the pagination order by. Available options are createdAt (default) and updatedAt.
    """
    orderBy: PaginationOrderBy
  ): ProjectStatusConnection!

  """A specific project update."""
  projectUpdate(
    """The identifier of the project update to retrieve."""
    id: String!
  ): ProjectUpdate!

  """All project updates."""
  projectUpdates(
    """A cursor to be used with first for forward pagination"""
    after: String

    """A cursor to be used with last for backward pagination."""
    before: String

    """Filter returned project updates."""
    filter: ProjectUpdateFilter

    """
    The number of items to forward paginate (used with after). Defaults to 50.
    """
    first: Int

    """Should archived resources be included (default: false)"""
    includeArchived: Boolean

    """
    The number of items to backward paginate (used with before). Defaults to 50.
    """
    last: Int

    """
    By which field should the pagination order by. Available options are createdAt (default) and updatedAt.
    """
    orderBy: PaginationOrderBy
  ): ProjectUpdateConnection!

  """All projects."""
  projects(
    """A cursor to be used with first for forward pagination"""
    after: String

    """A cursor to be used with last for backward pagination."""
    before: String

    """Filter returned projects."""
    filter: ProjectFilter

    """
    The number of items to forward paginate (used with after). Defaults to 50.
    """
    first: Int

    """Should archived resources be included (default: false)"""
    includeArchived: Boolean

    """
    The number of items to backward paginate (used with before). Defaults to 50.
    """
    last: Int

    """
    By which field should the pagination order by. Available options are createdAt (default) and updatedAt.
    """
    orderBy: PaginationOrderBy

    """[INTERNAL] Sort returned projects."""
    sort: [ProjectSortInput!]
  ): ProjectConnection!

  """The status of the rate limiter."""
  rateLimitStatus: RateLimitPayload!

  """Search issues."""
  searchIssues(
    """A cursor to be used with first for forward pagination"""
    after: String

    """A cursor to be used with last for backward pagination."""
    before: String

    """Filter returned issues."""
    filter: IssueFilter

    """
    The number of items to forward paginate (used with after). Defaults to 50.
    """
    first: Int

    """Should archived resources be included (default: false)"""
    includeArchived: Boolean

    """Should associated comments be searched (default: false)."""
    includeComments: Boolean

    """
    The number of items to backward paginate (used with before). Defaults to 50.
    """
    last: Int

    """
    By which field should the pagination order by. Available options are createdAt (default) and updatedAt.
    """
    orderBy: PaginationOrderBy

    """Size of search snippet to return (default: 100)"""
    snippetSize: Float @deprecated(reason: "No longer supported.")

    """UUID of a team to use as a boost."""
    teamId: String

    """Search string to look for."""
    term: String!
  ): IssueSearchPayload!

  """Search projects."""
  searchProjects(
    """A cursor to be used with first for forward pagination"""
    after: String

    """A cursor to be used with last for backward pagination."""
    before: String

    """
    The number of items to forward paginate (used with after). Defaults to 50.
    """
    first: Int

    """Should archived resources be included (default: false)"""
    includeArchived: Boolean

    """Should associated comments be searched (default: false)."""
    includeComments: Boolean

    """
    The number of items to backward paginate (used with before). Defaults to 50.
    """
    last: Int

    """
    By which field should the pagination order by. Available options are createdAt (default) and updatedAt.
    """
    orderBy: PaginationOrderBy

    """Size of search snippet to return (default: 100)"""
    snippetSize: Float @deprecated(reason: "No longer supported.")

    """UUID of a team to use as a boost."""
    teamId: String

    """Search string to look for."""
    term: String!
  ): ProjectSearchPayload!

  """Search for various resources using natural language."""
  semanticSearch(
    """Filters to apply to the semantic search results of each type."""
    filters: SemanticSearchFilters

    """Whether to include archived results in the search (default: false)."""
    includeArchived: Boolean

    """The maximum number of results to return (default: 50)."""
    maxResults: Int

    """Search query to look for."""
    query: String!

    """The types of results to return (default: all)."""
    types: [SemanticSearchResultType!]
  ): SemanticSearchPayload!


  """One specific team."""
  team(id: String!): Team!

  """One specific team membership."""
  teamMembership(id: String!): TeamMembership!

  """All team memberships."""
  teamMemberships(
    """A cursor to be used with first for forward pagination"""
    after: String

    """A cursor to be used with last for backward pagination."""
    before: String

    """
    The number of items to forward paginate (used with after). Defaults to 50.
    """
    first: Int

    """Should archived resources be included (default: false)"""
    includeArchived: Boolean

    """
    The number of items to backward paginate (used with before). Defaults to 50.
    """
    last: Int

    """
    By which field should the pagination order by. Available options are createdAt (default) and updatedAt.
    """
    orderBy: PaginationOrderBy
  ): TeamMembershipConnection!

  """
  All teams whose issues can be accessed by the user. This might be different from `administrableTeams`, which also includes teams whose settings can be changed by the user.
  """
  teams(
    """A cursor to be used with first for forward pagination"""
    after: String

    """A cursor to be used with last for backward pagination."""
    before: String

    """Filter returned teams."""
    filter: TeamFilter

    """
    The number of items to forward paginate (used with after). Defaults to 50.
    """
    first: Int

    """Should archived resources be included (default: false)"""
    includeArchived: Boolean

    """
    The number of items to backward paginate (used with before). Defaults to 50.
    """
    last: Int

    """
    By which field should the pagination order by. Available options are createdAt (default) and updatedAt.
    """
    orderBy: PaginationOrderBy
<<<<<<< HEAD
=======
  ): TeamConnection!

  """All triage responsibilities."""
  triageResponsibilities(
    """A cursor to be used with first for forward pagination"""
    after: String

    """A cursor to be used with last for backward pagination."""
    before: String

    """
    The number of items to forward paginate (used with after). Defaults to 50.
    """
    first: Int

    """Should archived resources be included (default: false)"""
    includeArchived: Boolean

    """
    The number of items to backward paginate (used with before). Defaults to 50.
    """
    last: Int

    """
    By which field should the pagination order by. Available options are createdAt (default) and updatedAt.
    """
    orderBy: PaginationOrderBy
  ): TriageResponsibilityConnection!

  """A specific triage responsibility."""
  triageResponsibility(
    """The identifier of the triage responsibility to retrieve."""
    id: String!
  ): TriageResponsibility!

  """One specific user."""
  user(
    """
    The identifier of the user to retrieve. To retrieve the authenticated user, use `viewer` query.
    """
    id: String!
  ): User!

  """The user's settings."""
  userSettings: UserSettings!

  """All users for the organization."""
  users(
    """A cursor to be used with first for forward pagination"""
    after: String

    """A cursor to be used with last for backward pagination."""
    before: String

    """Filter returned users."""
    filter: UserFilter

    """
    The number of items to forward paginate (used with after). Defaults to 50.
    """
    first: Int

    """Should archived resources be included (default: false)"""
    includeArchived: Boolean

    """Should query return disabled/suspended users (default: false)."""
    includeDisabled: Boolean

    """
    The number of items to backward paginate (used with before). Defaults to 50.
    """
    last: Int

    """
    By which field should the pagination order by. Available options are createdAt (default) and updatedAt.
    """
    orderBy: PaginationOrderBy

    """[INTERNAL] Sort returned users."""
    sort: [UserSortInput!]
  ): UserConnection!

  """The currently authenticated user."""
  viewer: User!

  """One specific state."""
  workflowState(id: String!): WorkflowState!

  """All issue workflow states."""
  workflowStates(
    """A cursor to be used with first for forward pagination"""
    after: String

    """A cursor to be used with last for backward pagination."""
    before: String

    """Filter returned workflow states."""
    filter: WorkflowStateFilter

    """
    The number of items to forward paginate (used with after). Defaults to 50.
    """
    first: Int

    """Should archived resources be included (default: false)"""
    includeArchived: Boolean

    """
    The number of items to backward paginate (used with before). Defaults to 50.
    """
    last: Int

    """
    By which field should the pagination order by. Available options are createdAt (default) and updatedAt.
    """
    orderBy: PaginationOrderBy
>>>>>>> 8bb1ee93
  ): WorkflowStateConnection!
}

type RateLimitPayload {
  """The identifier we rate limit on."""
  identifier: String

  """The kind of rate limit selected for this request."""
  kind: String!

  """The state of the rate limit."""
  limits: [RateLimitResultPayload!]!
}

type RateLimitResultPayload {
  """The total allowed quantity for this type of limit."""
  allowedAmount: Float!

  """The period in which the rate limit is fully replenished in ms."""
  period: Float!

  """The remaining quantity for this type of limit after this request."""
  remainingAmount: Float!

  """The requested quantity for this type of limit."""
  requestedAmount: Float!

  """
  The timestamp after the rate limit is fully replenished as a UNIX timestamp.
  """
  reset: Float!

  """What is being rate limited."""
  type: String!
}

"""Comparator for relation existence."""
input RelationExistsComparator {
  """Equals constraint."""
  eq: Boolean

  """Not equals constraint."""
  neq: Boolean
}

<<<<<<< HEAD
"""Features release channel."""
enum ReleaseChannel {
  beta
  development
  internal
  preRelease
  public
}

=======
>>>>>>> 8bb1ee93
"""Issue root-issue sorting options."""
input RootIssueSort {
  """Whether nulls should be sorted first or last"""
  nulls: PaginationNulls = last

  """The order for the individual sort"""
  order: PaginationSortOrder

  """The sort to apply to the root issues"""
  sort: IssueSortInput!
}

<<<<<<< HEAD
enum SLADayCountType {
  all
  onlyBusinessDays
}

enum SendStrategy {
  desktop
  desktopAndPush
  desktopThenPush
  push
}

input SentrySettingsInput {
  """The ID of the Sentry organization being connected."""
  organizationId: ID!

  """The slug of the Sentry organization being connected."""
  organizationSlug: String!

  """Whether Sentry issues resolving completes Linear issues."""
  resolvingCompletesIssues: Boolean!

  """Whether Sentry issues unresolving reopens Linear issues."""
  unresolvingReopensIssues: Boolean!
}

=======

"""Filters for semantic search results."""
input SemanticSearchFilters {
  """Filters applied to initiatives."""
  initiatives: InitiativeFilter

  """Filters applied to issues."""
  issues: IssueFilter

  """Filters applied to projects."""
  projects: ProjectFilter
}

"""Payload returned by semantic search."""
type SemanticSearchPayload {
  """Whether the semantic search is enabled."""
  enabled: Boolean! @deprecated(reason: "Always true.")
  results: [SemanticSearchResult!]!
}

"""A semantic search result reference."""
type SemanticSearchResult implements Node {

  """The unique identifier of the entity."""
  id: ID!

  """The initiative related to the semantic search result."""
  initiative: Initiative

  """The issue related to the semantic search result."""
  issue: Issue

  """The project related to the semantic search result."""
  project: Project

  """The type of the semantic search result."""
  type: SemanticSearchResultType!
}

"""The type of the semantic search result."""
enum SemanticSearchResultType {
  initiative
  issue
  project
}
>>>>>>> 8bb1ee93

enum SlaStatus {
  Breached
  Completed
  Failed
  HighRisk
  LowRisk
  MediumRisk
}

"""Comparator for sla status."""
input SlaStatusComparator {
  """Equals constraint."""
  eq: SlaStatus

  """In-array constraint."""
  in: [SlaStatus!]

  """Not-equals constraint."""
  neq: SlaStatus

  """Not-in-array constraint."""
  nin: [SlaStatus!]

  """
  Null constraint. Matches any non-null values if the given value is false, otherwise it matches null values.
  """
  null: Boolean
}

"""Issue SLA status sorting options."""
input SlaStatusSort {
  """Whether nulls should be sorted first or last"""
  nulls: PaginationNulls = last

  """The order for the individual sort"""
  order: PaginationSortOrder
}

"""Comparator for issue source type."""
input SourceMetadataComparator {
  """Equals constraint."""
  eq: String

  """In-array constraint."""
  in: [String!]

  """Not-equals constraint."""
  neq: String

  """Not-in-array constraint."""
  nin: [String!]

  """
  Null constraint. Matches any non-null values if the given value is false, otherwise it matches null values.
  """
  null: Boolean


  """Comparator for the sub type."""
  subType: SubTypeComparator
}

"""Comparator for `sourceType` field."""
input SourceTypeComparator {
  """Contains constraint. Matches any values that contain the given string."""
  contains: String

  """
  Contains case insensitive constraint. Matches any values that contain the given string case insensitive.
  """
  containsIgnoreCase: String

  """
  Contains case and accent insensitive constraint. Matches any values that contain the given string case and accent insensitive.
  """
  containsIgnoreCaseAndAccent: String

  """
  Ends with constraint. Matches any values that end with the given string.
  """
  endsWith: String

  """Equals constraint."""
  eq: String

  """
  Equals case insensitive. Matches any values that matches the given string case insensitive.
  """
  eqIgnoreCase: String

  """In-array constraint."""
  in: [String!]

  """Not-equals constraint."""
  neq: String

  """
  Not-equals case insensitive. Matches any values that don't match the given string case insensitive.
  """
  neqIgnoreCase: String

  """Not-in-array constraint."""
  nin: [String!]

  """
  Doesn't contain constraint. Matches any values that don't contain the given string.
  """
  notContains: String

  """
  Doesn't contain case insensitive constraint. Matches any values that don't contain the given string case insensitive.
  """
  notContainsIgnoreCase: String

  """
  Doesn't end with constraint. Matches any values that don't end with the given string.
  """
  notEndsWith: String

  """
  Doesn't start with constraint. Matches any values that don't start with the given string.
  """
  notStartsWith: String

  """
  Starts with constraint. Matches any values that start with the given string.
  """
  startsWith: String

  """
  Starts with case insensitive constraint. Matches any values that start with the given string.
  """
  startsWithIgnoreCase: String
}


"""Project start date sorting options."""
input StartDateSort {
  """Whether nulls should be sorted first or last"""
  nulls: PaginationNulls = last

  """The order for the individual sort"""
  order: PaginationSortOrder
}

"""Comparator for strings."""
input StringArrayComparator {
  """Compound filters, all of which need to be matched."""
  every: StringItemComparator

  """Length of the array. Matches any values that have the given length."""
  length: NumberComparator

  """Compound filters, one of which needs to be matched."""
  some: StringItemComparator
}

"""Comparator for strings."""
input StringComparator {
  """Contains constraint. Matches any values that contain the given string."""
  contains: String

  """
  Contains case insensitive constraint. Matches any values that contain the given string case insensitive.
  """
  containsIgnoreCase: String

  """
  Contains case and accent insensitive constraint. Matches any values that contain the given string case and accent insensitive.
  """
  containsIgnoreCaseAndAccent: String

  """
  Ends with constraint. Matches any values that end with the given string.
  """
  endsWith: String

  """Equals constraint."""
  eq: String

  """
  Equals case insensitive. Matches any values that matches the given string case insensitive.
  """
  eqIgnoreCase: String

  """In-array constraint."""
  in: [String!]

  """Not-equals constraint."""
  neq: String

  """
  Not-equals case insensitive. Matches any values that don't match the given string case insensitive.
  """
  neqIgnoreCase: String

  """Not-in-array constraint."""
  nin: [String!]

  """
  Doesn't contain constraint. Matches any values that don't contain the given string.
  """
  notContains: String

  """
  Doesn't contain case insensitive constraint. Matches any values that don't contain the given string case insensitive.
  """
  notContainsIgnoreCase: String

  """
  Doesn't end with constraint. Matches any values that don't end with the given string.
  """
  notEndsWith: String

  """
  Doesn't start with constraint. Matches any values that don't start with the given string.
  """
  notStartsWith: String

  """
  Starts with constraint. Matches any values that start with the given string.
  """
  startsWith: String

  """
  Starts with case insensitive constraint. Matches any values that start with the given string.
  """
  startsWithIgnoreCase: String
}

"""Comparator for strings in arrays."""
input StringItemComparator {
  """Contains constraint. Matches any values that contain the given string."""
  contains: String

  """
  Contains case insensitive constraint. Matches any values that contain the given string case insensitive.
  """
  containsIgnoreCase: String

  """
  Contains case and accent insensitive constraint. Matches any values that contain the given string case and accent insensitive.
  """
  containsIgnoreCaseAndAccent: String

  """
  Ends with constraint. Matches any values that end with the given string.
  """
  endsWith: String

  """Equals constraint."""
  eq: String

  """
  Equals case insensitive. Matches any values that matches the given string case insensitive.
  """
  eqIgnoreCase: String

  """In-array constraint."""
  in: [String!]

  """Not-equals constraint."""
  neq: String

  """
  Not-equals case insensitive. Matches any values that don't match the given string case insensitive.
  """
  neqIgnoreCase: String

  """Not-in-array constraint."""
  nin: [String!]

  """
  Doesn't contain constraint. Matches any values that don't contain the given string.
  """
  notContains: String

  """
  Doesn't contain case insensitive constraint. Matches any values that don't contain the given string case insensitive.
  """
  notContainsIgnoreCase: String

  """
  Doesn't end with constraint. Matches any values that don't end with the given string.
  """
  notEndsWith: String

  """
  Doesn't start with constraint. Matches any values that don't start with the given string.
  """
  notStartsWith: String

  """
  Starts with constraint. Matches any values that start with the given string.
  """
  startsWith: String

  """
  Starts with case insensitive constraint. Matches any values that start with the given string.
  """
  startsWithIgnoreCase: String
}

"""Comparator for source type."""
input SubTypeComparator {
  """Equals constraint."""
  eq: String

  """In-array constraint."""
  in: [String!]

  """Not-equals constraint."""
  neq: String

  """Not-in-array constraint."""
  nin: [String!]

  """
  Null constraint. Matches any non-null values if the given value is false, otherwise it matches null values.
  """
  null: Boolean
}

type SuccessPayload {
  """The identifier of the last sync operation."""
  lastSyncId: Float!

  """Whether the operation was successful."""
  success: Boolean!
}

type SummaryPayload {
  """Summary for project updates."""
  summary: String!
}


"""Project target date sorting options."""
input TargetDateSort {
  """Whether nulls should be sorted first or last"""
  nulls: PaginationNulls = last

  """The order for the individual sort"""
  order: PaginationSortOrder
}

"""An organizational unit that contains issues."""
type Team implements Node {

  """
  The time at which the entity was archived. Null if the entity has not been archived.
  """
  archivedAt: DateTime

  """The time at which the entity was created."""
  createdAt: DateTime!

  """
  The default workflow state into which issues are set when they are opened by team members.
  """
  defaultIssueState: WorkflowState

  """The team's description."""
  description: String

  """The name of the team including its parent team name if it has one."""
  displayName: String!

  """The unique identifier of the entity."""
  id: ID!

  """Unique hash for the team to be used in invite URLs."""
  inviteHash: String!

  """Number of issues in the team."""
  issueCount(
    """Include archived issues in the count."""
    includeArchived: Boolean = false
  ): Int!

  """Issues associated with the team."""
  issues(
    """A cursor to be used with first for forward pagination"""
    after: String

    """A cursor to be used with last for backward pagination."""
    before: String

    """Filter returned issues."""
    filter: IssueFilter

    """
    The number of items to forward paginate (used with after). Defaults to 50.
    """
    first: Int

    """Should archived resources be included (default: false)"""
    includeArchived: Boolean

    """Include issues from sub-teams."""
    includeSubTeams: Boolean = false

    """
    The number of items to backward paginate (used with before). Defaults to 50.
    """
    last: Int

    """
    By which field should the pagination order by. Available options are createdAt (default) and updatedAt.
    """
    orderBy: PaginationOrderBy
  ): IssueConnection!

  """[Internal] Whether new users should join this team by default."""
  joinByDefault: Boolean

  """The team's unique key. The key is used in URLs."""
  key: String!

  """Labels associated with the team."""
  labels(
    """A cursor to be used with first for forward pagination"""
    after: String

    """A cursor to be used with last for backward pagination."""
    before: String

    """Filter returned issue labels."""
    filter: IssueLabelFilter

    """
    The number of items to forward paginate (used with after). Defaults to 50.
    """
    first: Int

    """Should archived resources be included (default: false)"""
    includeArchived: Boolean

    """
    The number of items to backward paginate (used with before). Defaults to 50.
    """
    last: Int

    """
    By which field should the pagination order by. Available options are createdAt (default) and updatedAt.
    """
    orderBy: PaginationOrderBy
  ): IssueLabelConnection!

  """Users who are members of this team."""
  members(
    """A cursor to be used with first for forward pagination"""
    after: String

    """A cursor to be used with last for backward pagination."""
    before: String

    """Filter returned users."""
    filter: UserFilter

    """
    The number of items to forward paginate (used with after). Defaults to 50.
    """
    first: Int

    """Should archived resources be included (default: false)"""
    includeArchived: Boolean

    """Should query return disabled/suspended users (default: false)."""
    includeDisabled: Boolean

    """
    The number of items to backward paginate (used with before). Defaults to 50.
    """
    last: Int

    """
    By which field should the pagination order by. Available options are createdAt (default) and updatedAt.
    """
    orderBy: PaginationOrderBy
  ): UserConnection!

  """[ALPHA] The membership of the given user in the team."""
  membership(
    """The user ID."""
    userId: String!
  ): TeamMembership

  """
  Memberships associated with the team. For easier access of the same data, use `members` query.
  """
  memberships(
    """A cursor to be used with first for forward pagination"""
    after: String

    """A cursor to be used with last for backward pagination."""
    before: String

    """
    The number of items to forward paginate (used with after). Defaults to 50.
    """
    first: Int

    """Should archived resources be included (default: false)"""
    includeArchived: Boolean

    """
    The number of items to backward paginate (used with before). Defaults to 50.
    """
    last: Int

    """
    By which field should the pagination order by. Available options are createdAt (default) and updatedAt.
    """
    orderBy: PaginationOrderBy
  ): TeamMembershipConnection!

  """The team's name."""
  name: String!

  """The organization that the team is associated with."""
  organization: Organization!

  """Whether the team is private or not."""
  private: Boolean!

  """Projects associated with the team."""
  projects(
    """A cursor to be used with first for forward pagination"""
    after: String

    """A cursor to be used with last for backward pagination."""
    before: String

    """Filter returned projects."""
    filter: ProjectFilter

    """
    The number of items to forward paginate (used with after). Defaults to 50.
    """
    first: Int

    """Should archived resources be included (default: false)"""
    includeArchived: Boolean

    """Include projects from sub-teams."""
    includeSubTeams: Boolean = false

    """
    The number of items to backward paginate (used with before). Defaults to 50.
    """
    last: Int

    """
    By which field should the pagination order by. Available options are createdAt (default) and updatedAt.
    """
    orderBy: PaginationOrderBy

    """[INTERNAL] Sort returned projects."""
    sort: [ProjectSortInput!]
  ): ProjectConnection!

  """The states that define the workflow associated with the team."""
  states(
    """A cursor to be used with first for forward pagination"""
    after: String

    """A cursor to be used with last for backward pagination."""
    before: String

    """Filter returned workflow states."""
    filter: WorkflowStateFilter

    """
    The number of items to forward paginate (used with after). Defaults to 50.
    """
    first: Int

    """Should archived resources be included (default: false)"""
    includeArchived: Boolean

    """
    The number of items to backward paginate (used with before). Defaults to 50.
    """
    last: Int

    """
    By which field should the pagination order by. Available options are createdAt (default) and updatedAt.
    """
    orderBy: PaginationOrderBy
  ): WorkflowStateConnection!

  """
  The last time at which the entity was meaningfully updated. This is the same as the creation time if the entity hasn't
      been updated after creation.
  """
  updatedAt: DateTime!
}

"""A generic payload return from entity archive mutations."""
type TeamArchivePayload implements ArchivePayload {
  """The archived/unarchived entity. Null if entity was deleted."""
  entity: Team

  """The identifier of the last sync operation."""
  lastSyncId: Float!

  """Whether the operation was successful."""
  success: Boolean!
}

"""Team collection filtering options."""
input TeamCollectionFilter {
  """Compound filters, all of which need to be matched by the team."""
  and: [TeamCollectionFilter!]

  """Comparator for the created at date."""
  createdAt: DateComparator

  """Filters that needs to be matched by all teams."""
  every: TeamFilter

  """Comparator for the identifier."""
  id: IDComparator

  """Comparator for the collection length."""
  length: NumberComparator

  """Compound filters, one of which need to be matched by the team."""
  or: [TeamCollectionFilter!]

  """Filters that needs to be matched by some teams."""
  some: TeamFilter

  """Comparator for the updated at date."""
  updatedAt: DateComparator
}

type TeamConnection {
  edges: [TeamEdge!]!
  nodes: [Team!]!
  pageInfo: PageInfo!
}

input TeamCreateInput {
  """The description of the team."""
  description: String

  """
  The identifier in UUID v4 format. If none is provided, the backend will generate one.
  """
  id: String

  """
  The key of the team. If not given, the key will be generated based on the name of the team.
  """
  key: String

  """
  The workflow state into which issues are moved when they are marked as a duplicate of another issue.
  """
  markedAsDuplicateWorkflowStateId: String

  """The name of the team."""
  name: String!

  """The organization associated with the team."""
  organizationId: String @deprecated(reason: "The request context is used to determine the organization.")

  """The parent team ID."""
  parentId: String

  """Internal. Whether the team is private or not."""
  private: Boolean

  """Whether an issue needs to have a priority set before leaving triage."""
  requirePriorityToLeaveTriage: Boolean

  """Whether to move issues to bottom of the column when changing state."""
  setIssueSortOrderOnStateChange: String

  """Whether triage mode is enabled for the team."""
  triageEnabled: Boolean

}

type TeamEdge {
  """Used in `before` and `after` args"""
  cursor: String!
  node: Team!
}

"""Team filtering options."""
input TeamFilter {
  """Compound filters, all of which need to be matched by the team."""
  and: [TeamFilter!]

  """Comparator for the created at date."""
  createdAt: DateComparator

  """Comparator for the team description."""
  description: NullableStringComparator

  """Comparator for the identifier."""
  id: IDComparator

  """Filters that the teams issues must satisfy."""
  issues: IssueCollectionFilter

  """Comparator for the team key."""
  key: StringComparator

  """Comparator for the team name."""
  name: StringComparator

  """Compound filters, one of which need to be matched by the team."""
  or: [TeamFilter!]

  """Comparator for the team privacy."""
  private: BooleanComparator

  """Comparator for the updated at date."""
  updatedAt: DateComparator
}

"""Defines the membership of a user to a team."""
type TeamMembership implements Node {
  """
  The time at which the entity was archived. Null if the entity has not been archived.
  """
  archivedAt: DateTime

  """The time at which the entity was created."""
  createdAt: DateTime!

  """The unique identifier of the entity."""
  id: ID!

  """Whether the user is the owner of the team."""
  owner: Boolean!

  """The order of the item in the users team list."""
  sortOrder: Float!

  """The team that the membership is associated with."""
  team: Team!

  """
  The last time at which the entity was meaningfully updated. This is the same as the creation time if the entity hasn't
      been updated after creation.
  """
  updatedAt: DateTime!

  """The user that the membership is associated with."""
  user: User!
}

type TeamMembershipConnection {
  edges: [TeamMembershipEdge!]!
  nodes: [TeamMembership!]!
  pageInfo: PageInfo!
}

input TeamMembershipCreateInput {
  """
  The identifier in UUID v4 format. If none is provided, the backend will generate one.
  """
  id: String

  """Internal. Whether the user is the owner of the team."""
  owner: Boolean

  """The position of the item in the users list."""
  sortOrder: Float

  """The identifier of the team associated with the membership."""
  teamId: String!

  """The identifier of the user associated with the membership."""
  userId: String!
}

type TeamMembershipEdge {
  """Used in `before` and `after` args"""
  cursor: String!
  node: TeamMembership!
}

type TeamMembershipPayload {
  """The identifier of the last sync operation."""
  lastSyncId: Float!

  """Whether the operation was successful."""
  success: Boolean!

  """The team membership that was created or updated."""
  teamMembership: TeamMembership
}

input TeamMembershipUpdateInput {
  """Internal. Whether the user is the owner of the team."""
  owner: Boolean

  """The position of the item in the users list."""
  sortOrder: Float
}


type TeamPayload {
  """The identifier of the last sync operation."""
  lastSyncId: Float!

  """Whether the operation was successful."""
  success: Boolean!

  """The team that was created or updated."""
  team: Team
}

"""Issue team sorting options."""
input TeamSort {
  """Whether nulls should be sorted first or last"""
  nulls: PaginationNulls = last

  """The order for the individual sort"""
  order: PaginationSortOrder
}

input TeamUpdateInput {

  """Default status for newly created issues."""
  defaultIssueStateId: String

  """The description of the team."""
  description: String

  """
  Whether new users should join this team by default. Mutation restricted to workspace admins!
  """
  joinByDefault: Boolean

  """The key of the team."""
  key: String

  """
  The workflow state into which issues are moved when they are marked as a duplicate of another issue.
  """
  markedAsDuplicateWorkflowStateId: String

  """The name of the team."""
  name: String

  """The parent team ID."""
  parentId: String

  """Whether the team is private or not."""
  private: Boolean

  """Whether an issue needs to have a priority set before leaving triage."""
  requirePriorityToLeaveTriage: Boolean

  """Whether to move issues to bottom of the column when changing state."""
  setIssueSortOrderOnStateChange: String

  """Whether triage mode is enabled for the team."""
  triageEnabled: Boolean

}

"""
Represents a date in ISO 8601 format. Accepts shortcuts like `2021` to represent midnight Fri Jan 01 2021. Also accepts ISO 8601 durations strings which are added to the current date to create the represented date (e.g '-P2W1D' represents the date that was two weeks and 1 day ago) 
"""
scalar TimelessDate

"""
Represents a date in ISO 8601 format or a duration. Accepts shortcuts like `2021` to represent midnight Fri Jan 01 2021. Also accepts ISO 8601 durations strings (e.g '-P2W1D'), which are not converted to dates.
"""
scalar TimelessDateOrDuration

"""Issue title sorting options."""
input TitleSort {
  """Whether nulls should be sorted first or last"""
  nulls: PaginationNulls = last

  """The order for the individual sort"""
  order: PaginationSortOrder
}

"""A team's triage responsibility."""
type TriageResponsibility implements Node {
  """The action to take when an issue is added to triage."""
  action: TriageResponsibilityAction!

  """
  The time at which the entity was archived. Null if the entity has not been archived.
  """
  archivedAt: DateTime

  """The time at which the entity was created."""
  createdAt: DateTime!

  """The user currently responsible for triage."""
  currentUser: User

  """The unique identifier of the entity."""
  id: ID!

  """Set of users used for triage responsibility."""
  manualSelection: TriageResponsibilityManualSelection

  """The team to which the triage responsibility belongs to."""
  team: Team!

  """
  The last time at which the entity was meaningfully updated. This is the same as the creation time if the entity hasn't
      been updated after creation.
  """
  updatedAt: DateTime!
}

"""Which action should be taken after an issue is added to triage."""
enum TriageResponsibilityAction {
  assign
  notify
}

type TriageResponsibilityConnection {
  edges: [TriageResponsibilityEdge!]!
  nodes: [TriageResponsibility!]!
  pageInfo: PageInfo!
}

input TriageResponsibilityCreateInput {
  """The action to take when an issue is added to triage."""
  action: String!

  """
  The identifier in UUID v4 format. If none is provided, the backend will generate one.
  """
  id: String

  """The manual selection of users responsible for triage."""
  manualSelection: TriageResponsibilityManualSelectionInput

  """The identifier of the team associated with the triage responsibility."""
  teamId: String!

}

type TriageResponsibilityEdge {
  """Used in `before` and `after` args"""
  cursor: String!
  node: TriageResponsibility!
}

type TriageResponsibilityManualSelection {
  """
  [Internal] The index of the current userId used for the assign action when having more than one user.
  """
  assignmentIndex: Int

  """The set of users responsible for triage."""
  userIds: [String!]!
}

"""Manual triage responsibility using a set of users."""
input TriageResponsibilityManualSelectionInput {
  """
  [Internal] The index of the current userId used for the assign action when having more than one user.
  """
  assignmentIndex: Int

  """The set of users responsible for triage."""
  userIds: [String!]!
}

type TriageResponsibilityPayload {
  """The identifier of the last sync operation."""
  lastSyncId: Float!

  """Whether the operation was successful."""
  success: Boolean!
  triageResponsibility: TriageResponsibility!
}

input TriageResponsibilityUpdateInput {
  """The action to take when an issue is added to triage."""
  action: String

  """The manual selection of users responsible for triage."""
  manualSelection: TriageResponsibilityManualSelectionInput

}

"""A universally unique identifier as specified by RFC 4122."""
scalar UUID

"""Issue update date sorting options."""
input UpdatedAtSort {
  """Whether nulls should be sorted first or last"""
  nulls: PaginationNulls = last

  """The order for the individual sort"""
  order: PaginationSortOrder
}

"""A user that has access to the the resources of an organization."""
type User implements Node {

  """Whether the user is an organization administrator."""
  admin: Boolean!

  """
  The time at which the entity was archived. Null if the entity has not been archived.
  """
  archivedAt: DateTime

  """Issues assigned to the user."""
  assignedIssues(
    """A cursor to be used with first for forward pagination"""
    after: String

    """A cursor to be used with last for backward pagination."""
    before: String

    """Filter returned issues."""
    filter: IssueFilter

    """
    The number of items to forward paginate (used with after). Defaults to 50.
    """
    first: Int

    """Should archived resources be included (default: false)"""
    includeArchived: Boolean

    """
    The number of items to backward paginate (used with before). Defaults to 50.
    """
    last: Int

    """
    By which field should the pagination order by. Available options are createdAt (default) and updatedAt.
    """
    orderBy: PaginationOrderBy
  ): IssueConnection!

  """Whether this user can access any public team in the organization."""
  canAccessAnyPublicTeam: Boolean!

  """The time at which the entity was created."""
  createdAt: DateTime!

  """Number of issues created."""
  createdIssueCount: Int!

  """Issues created by the user."""
  createdIssues(
    """A cursor to be used with first for forward pagination"""
    after: String

    """A cursor to be used with last for backward pagination."""
    before: String

    """Filter returned issues."""
    filter: IssueFilter

    """
    The number of items to forward paginate (used with after). Defaults to 50.
    """
    first: Int

    """Should archived resources be included (default: false)"""
    includeArchived: Boolean

    """
    The number of items to backward paginate (used with before). Defaults to 50.
    """
    last: Int

    """
    By which field should the pagination order by. Available options are createdAt (default) and updatedAt.
    """
    orderBy: PaginationOrderBy
  ): IssueConnection!

  """Issues delegated to this user."""
  delegatedIssues(
    """A cursor to be used with first for forward pagination"""
    after: String

    """A cursor to be used with last for backward pagination."""
    before: String

    """Filter returned issues."""
    filter: IssueFilter

    """
    The number of items to forward paginate (used with after). Defaults to 50.
    """
    first: Int

    """Should archived resources be included (default: false)"""
    includeArchived: Boolean

    """
    The number of items to backward paginate (used with before). Defaults to 50.
    """
    last: Int

    """
    By which field should the pagination order by. Available options are createdAt (default) and updatedAt.
    """
    orderBy: PaginationOrderBy
  ): IssueConnection!

  """A short description of the user, either its title or bio."""
  description: String

  """The user's display (nick) name. Unique within each organization."""
  displayName: String!

  """The user's email address."""
  email: String!

  """The unique identifier of the entity."""
  id: ID!

  """Whether the user is assignable."""
  isAssignable: Boolean!

  """Whether the user is the currently authenticated user."""
  isMe: Boolean!

  """Whether the user is mentionable."""
  isMentionable: Boolean!

  """The user's full name."""
  name: String!

  """Organization the user belongs to."""
  organization: Organization!

  """
  Memberships associated with the user. For easier access of the same data, use `teams` query.
  """
  teamMemberships(
    """A cursor to be used with first for forward pagination"""
    after: String

    """A cursor to be used with last for backward pagination."""
    before: String

    """
    The number of items to forward paginate (used with after). Defaults to 50.
    """
    first: Int

    """Should archived resources be included (default: false)"""
    includeArchived: Boolean

    """
    The number of items to backward paginate (used with before). Defaults to 50.
    """
    last: Int

    """
    By which field should the pagination order by. Available options are createdAt (default) and updatedAt.
    """
    orderBy: PaginationOrderBy
  ): TeamMembershipConnection!

  """Teams the user is part of."""
  teams(
    """A cursor to be used with first for forward pagination"""
    after: String

    """A cursor to be used with last for backward pagination."""
    before: String

    """Filter returned teams."""
    filter: TeamFilter

    """
    The number of items to forward paginate (used with after). Defaults to 50.
    """
    first: Int

    """Should archived resources be included (default: false)"""
    includeArchived: Boolean

    """
    The number of items to backward paginate (used with before). Defaults to 50.
    """
    last: Int

    """
    By which field should the pagination order by. Available options are createdAt (default) and updatedAt.
    """
    orderBy: PaginationOrderBy
  ): TeamConnection!

  """
  The last time at which the entity was meaningfully updated. This is the same as the creation time if the entity hasn't
      been updated after creation.
  """
  updatedAt: DateTime!

  """User's profile URL."""
  url: String!
}

type UserAdminPayload {
  """Whether the operation was successful."""
  success: Boolean!
}

"""User filtering options."""
input UserCollectionFilter {

  """Comparator for the user's admin status."""
  admin: BooleanComparator

  """Compound filters, all of which need to be matched by the user."""
  and: [UserCollectionFilter!]

  """Filters that the users assigned issues must satisfy."""
  assignedIssues: IssueCollectionFilter

  """Comparator for the created at date."""
  createdAt: DateComparator

  """Comparator for the user's display name."""
  displayName: StringComparator

  """Comparator for the user's email."""
  email: StringComparator

  """Filters that needs to be matched by all users."""
  every: UserFilter

  """Comparator for the identifier."""
  id: IDComparator

  """Comparator for the user's invited status."""
  invited: BooleanComparator

  """Comparator for the user's invited status."""
  isInvited: BooleanComparator

  """
  Filter based on the currently authenticated user. Set to true to filter for the authenticated user, false for any other user.
  """
  isMe: BooleanComparator

  """Comparator for the collection length."""
  length: NumberComparator

  """Comparator for the user's name."""
  name: StringComparator

  """Compound filters, one of which need to be matched by the user."""
  or: [UserCollectionFilter!]

  """Filters that needs to be matched by some users."""
  some: UserFilter

  """Comparator for the updated at date."""
  updatedAt: DateComparator
}

type UserConnection {
  edges: [UserEdge!]!
  nodes: [User!]!
  pageInfo: PageInfo!
}

"""User display name sorting options."""
input UserDisplayNameSort {
  """Whether nulls should be sorted first or last"""
  nulls: PaginationNulls = last

  """The order for the individual sort"""
  order: PaginationSortOrder
}

type UserEdge {
  """Used in `before` and `after` args"""
  cursor: String!
  node: User!
}

"""User filtering options."""
input UserFilter {
  """Comparator for the user's activity status."""
  active: BooleanComparator

  """Comparator for the user's admin status."""
  admin: BooleanComparator

  """Compound filters, all of which need to be matched by the user."""
  and: [UserFilter!]

  """Filters that the users assigned issues must satisfy."""
  assignedIssues: IssueCollectionFilter

  """Comparator for the created at date."""
  createdAt: DateComparator

  """Comparator for the user's display name."""
  displayName: StringComparator

  """Comparator for the user's email."""
  email: StringComparator

  """Comparator for the identifier."""
  id: IDComparator

  """Comparator for the user's invited status."""
  invited: BooleanComparator

  """Comparator for the user's invited status."""
  isInvited: BooleanComparator

  """
  Filter based on the currently authenticated user. Set to true to filter for the authenticated user, false for any other user.
  """
  isMe: BooleanComparator

  """Comparator for the user's name."""
  name: StringComparator

  """Compound filters, one of which need to be matched by the user."""
  or: [UserFilter!]

  """Comparator for the updated at date."""
  updatedAt: DateComparator
}


"""User name sorting options."""
input UserNameSort {
  """Whether nulls should be sorted first or last"""
  nulls: PaginationNulls = last

  """The order for the individual sort"""
  order: PaginationSortOrder
}

type UserPayload {
  """The identifier of the last sync operation."""
  lastSyncId: Float!

  """Whether the operation was successful."""
  success: Boolean!

  """The user that was created or updated."""
  user: User
}

"""The different permission roles available to users on an organization."""
enum UserRoleType {
  admin
  user
}

"""User sorting options."""
input UserSortInput {
  """Sort by user display name"""
  displayName: UserDisplayNameSort

  """Sort by user name"""
  name: UserNameSort
}

input UserUpdateInput {

  """The user description or a short bio."""
  description: String

  """The display name of the user."""
  displayName: String

  """The name of the user."""
  name: String
}


"""A state in a team workflow."""
type WorkflowState implements Node {
  """
  The time at which the entity was archived. Null if the entity has not been archived.
  """
  archivedAt: DateTime

  """The time at which the entity was created."""
  createdAt: DateTime!

  """Description of the state."""
  description: String

  """The unique identifier of the entity."""
  id: ID!

  """The state inherited from"""
  inheritedFrom: WorkflowState

  """Issues belonging in this state."""
  issues(
    """A cursor to be used with first for forward pagination"""
    after: String

    """A cursor to be used with last for backward pagination."""
    before: String

    """Filter returned issues."""
    filter: IssueFilter

    """
    The number of items to forward paginate (used with after). Defaults to 50.
    """
    first: Int

    """Should archived resources be included (default: false)"""
    includeArchived: Boolean

    """
    The number of items to backward paginate (used with before). Defaults to 50.
    """
    last: Int

    """
    By which field should the pagination order by. Available options are createdAt (default) and updatedAt.
    """
    orderBy: PaginationOrderBy
  ): IssueConnection!

  """The state's name."""
  name: String!

  """The position of the state in the team flow."""
  position: Float!

  """The team to which this state belongs to."""
  team: Team!

  """
  The type of the state. One of "triage", "backlog", "unstarted", "started", "completed", "canceled".
  """
  type: String!

  """
  The last time at which the entity was meaningfully updated. This is the same as the creation time if the entity hasn't
      been updated after creation.
  """
  updatedAt: DateTime!
}

"""A generic payload return from entity archive mutations."""
type WorkflowStateArchivePayload implements ArchivePayload {
  """The archived/unarchived entity. Null if entity was deleted."""
  entity: WorkflowState

  """The identifier of the last sync operation."""
  lastSyncId: Float!

  """Whether the operation was successful."""
  success: Boolean!
}

type WorkflowStateConnection {
  edges: [WorkflowStateEdge!]!
  nodes: [WorkflowState!]!
  pageInfo: PageInfo!
}

input WorkflowStateCreateInput {
  """The description of the state."""
  description: String

  """
  The identifier in UUID v4 format. If none is provided, the backend will generate one.
  """
  id: String

  """The name of the state."""
  name: String!

  """The position of the state."""
  position: Float

  """The team associated with the state."""
  teamId: String!

  """The workflow type."""
  type: String!
}

type WorkflowStateEdge {
  """Used in `before` and `after` args"""
  cursor: String!
  node: WorkflowState!
}

"""Workflow state filtering options."""
input WorkflowStateFilter {
  """
  Compound filters, all of which need to be matched by the workflow state.
  """
  and: [WorkflowStateFilter!]

  """Comparator for the created at date."""
  createdAt: DateComparator

  """Comparator for the workflow state description."""
  description: StringComparator

  """Comparator for the identifier."""
  id: IDComparator

  """Filters that the workflow states issues must satisfy."""
  issues: IssueCollectionFilter

  """Comparator for the workflow state name."""
  name: StringComparator

  """
  Compound filters, one of which need to be matched by the workflow state.
  """
  or: [WorkflowStateFilter!]

  """Comparator for the workflow state position."""
  position: NumberComparator

  """Filters that the workflow states team must satisfy."""
  team: TeamFilter

  """
  Comparator for the workflow state type. Possible values are "triage", "backlog", "unstarted", "started", "completed", "canceled".
  """
  type: StringComparator

  """Comparator for the updated at date."""
  updatedAt: DateComparator
}

type WorkflowStatePayload {
  """The identifier of the last sync operation."""
  lastSyncId: Float!

  """Whether the operation was successful."""
  success: Boolean!

  """The state that was created or updated."""
  workflowState: WorkflowState!
}

"""Issue workflow state sorting options."""
input WorkflowStateSort {
  """Whether to sort closed issues by recency"""
  closedIssuesOrderedByRecency: Boolean = false

  """Whether nulls should be sorted first or last"""
  nulls: PaginationNulls = last

  """The order for the individual sort"""
  order: PaginationSortOrder
}

input WorkflowStateUpdateInput {
  """The description of the state."""
  description: String

  """The name of the state."""
  name: String

  """The position of the state."""
  position: Float
}<|MERGE_RESOLUTION|>--- conflicted
+++ resolved
@@ -1327,14 +1327,6 @@
     """A cursor to be used with last for backward pagination."""
     before: String
 
-<<<<<<< HEAD
-"""A relation representing the dependency between two initiatives."""
-type InitiativeRelation implements Node {
-  """
-  The time at which the entity was archived. Null if the entity has not been archived.
-  """
-  archivedAt: DateTime
-=======
     """Filter returned comments."""
     filter: CommentFilter
 
@@ -1342,7 +1334,6 @@
     The number of items to forward paginate (used with after). Defaults to 50.
     """
     first: Int
->>>>>>> 8bb1ee93
 
     """Should archived resources be included (default: false)"""
     includeArchived: Boolean
@@ -4466,7 +4457,6 @@
 input NumberComparator {
   """Equals constraint."""
   eq: Float
-<<<<<<< HEAD
 
   """
   Greater-than constraint. Matches any values that are greater than the given value.
@@ -4852,17 +4842,18 @@
   """The name of the organization."""
   name: String
 
-  """[INTERNAL] Whether the organization has enabled the member API keys."""
-  personalApiKeysEnabled: Boolean
-
   """Whether label creation is restricted to admins."""
   restrictLabelManagementToAdmins: Boolean
 
   """Whether team creation is restricted to admins."""
   restrictTeamCreationToAdmins: Boolean
 
+  """Whether the organization is using roadmap."""
+  roadmapEnabled: Boolean
+
   """The URL key of the organization."""
   urlKey: String
+
 }
 
 type PageInfo {
@@ -4871,778 +4862,6 @@
 
   """Indicates if there are more results when paginating forward."""
   hasNextPage: Boolean!
-
-  """Indicates if there are more results when paginating backward."""
-  hasPreviousPage: Boolean!
-
-  """Cursor representing the first result in the paginated results."""
-  startCursor: String
-}
-
-input PagerDutyInput {
-  """The date when the PagerDuty API failed with an unauthorized error."""
-  apiFailedWithUnauthorizedErrorAt: DateTime
-}
-
-"""How to treat NULL values, whether they should appear first or last"""
-enum PaginationNulls {
-  first
-  last
-}
-
-"""By which field should the pagination order by"""
-enum PaginationOrderBy {
-  createdAt
-  updatedAt
-}
-
-"""Whether to sort in ascending or descending order"""
-enum PaginationSortOrder {
-  Ascending
-  Descending
-}
-
-
-"""Issue priority sorting options."""
-input PrioritySort {
-  """Whether to consider no priority as the highest or lowest priority"""
-  noPriorityFirst: Boolean = false
-
-  """Whether nulls should be sorted first or last"""
-  nulls: PaginationNulls = last
-
-  """The order for the individual sort"""
-  order: PaginationSortOrder
-}
-
-
-"""A project."""
-type Project implements Node {
-  """
-  The time at which the entity was archived. Null if the entity has not been archived.
-  """
-  archivedAt: DateTime
-
-  """
-  The time at which the project was automatically archived by the auto pruning process.
-  """
-  autoArchivedAt: DateTime
-
-  """The time at which the project was moved into canceled state."""
-  canceledAt: DateTime
-
-  """The project's color."""
-  color: String!
-
-  """Comments associated with the project overview."""
-  comments(
-    """A cursor to be used with first for forward pagination"""
-    after: String
-
-    """A cursor to be used with last for backward pagination."""
-    before: String
-
-    """Filter returned comments."""
-    filter: CommentFilter
-
-    """
-    The number of items to forward paginate (used with after). Defaults to 50.
-    """
-    first: Int
-
-    """Should archived resources be included (default: false)"""
-    includeArchived: Boolean
-
-    """
-    The number of items to backward paginate (used with before). Defaults to 50.
-    """
-    last: Int
-
-    """
-    By which field should the pagination order by. Available options are createdAt (default) and updatedAt.
-    """
-    orderBy: PaginationOrderBy
-  ): CommentConnection!
-
-  """The time at which the project was moved into completed state."""
-  completedAt: DateTime
-
-  """The number of completed issues in the project after each week."""
-  completedIssueCountHistory: [Float!]!
-
-  """The number of completed estimation points after each week."""
-  completedScopeHistory: [Float!]!
-
-  """The project's content in markdown format."""
-  content: String
-
-  """[Internal] The project's content as YJS state."""
-  contentState: String
-
-  """The project was created based on this issue."""
-  convertedFromIssue: Issue
-
-  """The time at which the entity was created."""
-  createdAt: DateTime!
-
-  """The user who created the project."""
-  creator: User
-
-  """[INTERNAL] The current progress of the project."""
-  currentProgress: JSONObject!
-
-  """The project's description."""
-  description: String!
-
-  """External links associated with the project."""
-  externalLinks(
-    """A cursor to be used with first for forward pagination"""
-    after: String
-
-    """A cursor to be used with last for backward pagination."""
-    before: String
-
-    """
-    The number of items to forward paginate (used with after). Defaults to 50.
-    """
-    first: Int
-
-    """Should archived resources be included (default: false)"""
-    includeArchived: Boolean
-
-    """
-    The number of items to backward paginate (used with before). Defaults to 50.
-    """
-    last: Int
-
-    """
-    By which field should the pagination order by. Available options are createdAt (default) and updatedAt.
-    """
-    orderBy: PaginationOrderBy
-  ): EntityExternalLinkConnection!
-
-
-  """The resolution of the reminder frequency."""
-  frequencyResolution: FrequencyResolutionType!
-
-  """The health of the project."""
-  health: ProjectUpdateHealthType
-
-  """The time at which the project health was updated."""
-  healthUpdatedAt: DateTime
-
-  """History entries associated with the project."""
-  history(
-    """A cursor to be used with first for forward pagination"""
-    after: String
-
-    """A cursor to be used with last for backward pagination."""
-    before: String
-
-    """
-    The number of items to forward paginate (used with after). Defaults to 50.
-    """
-    first: Int
-
-    """Should archived resources be included (default: false)"""
-    includeArchived: Boolean
-
-    """
-    The number of items to backward paginate (used with before). Defaults to 50.
-    """
-    last: Int
-
-    """
-    By which field should the pagination order by. Available options are createdAt (default) and updatedAt.
-    """
-    orderBy: PaginationOrderBy
-  ): ProjectHistoryConnection!
-
-  """The icon of the project."""
-  icon: String
-
-  """The unique identifier of the entity."""
-  id: ID!
-
-  """The number of in progress estimation points after each week."""
-  inProgressScopeHistory: [Float!]!
-
-  """Initiatives that this project belongs to."""
-  initiatives(
-    """A cursor to be used with first for forward pagination"""
-    after: String
-
-    """A cursor to be used with last for backward pagination."""
-    before: String
-
-    """
-    The number of items to forward paginate (used with after). Defaults to 50.
-    """
-    first: Int
-
-    """Should archived resources be included (default: false)"""
-    includeArchived: Boolean
-
-    """
-    The number of items to backward paginate (used with before). Defaults to 50.
-    """
-    last: Int
-
-    """
-    By which field should the pagination order by. Available options are createdAt (default) and updatedAt.
-    """
-    orderBy: PaginationOrderBy
-  ): InitiativeConnection!
-
-
-  """Inverse relations associated with this project."""
-  inverseRelations(
-    """A cursor to be used with first for forward pagination"""
-    after: String
-
-    """A cursor to be used with last for backward pagination."""
-    before: String
-
-    """
-    The number of items to forward paginate (used with after). Defaults to 50.
-    """
-    first: Int
-
-    """Should archived resources be included (default: false)"""
-    includeArchived: Boolean
-
-    """
-    The number of items to backward paginate (used with before). Defaults to 50.
-    """
-    last: Int
-
-    """
-    By which field should the pagination order by. Available options are createdAt (default) and updatedAt.
-    """
-    orderBy: PaginationOrderBy
-  ): ProjectRelationConnection!
-
-  """The total number of issues in the project after each week."""
-  issueCountHistory: [Float!]!
-
-  """Issues associated with the project."""
-  issues(
-    """A cursor to be used with first for forward pagination"""
-    after: String
-
-    """A cursor to be used with last for backward pagination."""
-    before: String
-
-    """Filter returned issues."""
-    filter: IssueFilter
-
-    """
-    The number of items to forward paginate (used with after). Defaults to 50.
-    """
-    first: Int
-
-    """Should archived resources be included (default: false)"""
-    includeArchived: Boolean
-
-    """
-    The number of items to backward paginate (used with before). Defaults to 50.
-    """
-    last: Int
-
-    """
-    By which field should the pagination order by. Available options are createdAt (default) and updatedAt.
-    """
-    orderBy: PaginationOrderBy
-  ): IssueConnection!
-
-  """Id of the labels associated with this project."""
-  labelIds: [String!]!
-
-  """Labels associated with this project."""
-  labels(
-    """A cursor to be used with first for forward pagination"""
-    after: String
-
-    """A cursor to be used with last for backward pagination."""
-    before: String
-
-    """Filter returned project labels."""
-    filter: ProjectLabelFilter
-
-    """
-    The number of items to forward paginate (used with after). Defaults to 50.
-    """
-    first: Int
-
-    """Should archived resources be included (default: false)"""
-    includeArchived: Boolean
-
-    """
-    The number of items to backward paginate (used with before). Defaults to 50.
-    """
-    last: Int
-
-    """
-    By which field should the pagination order by. Available options are createdAt (default) and updatedAt.
-    """
-    orderBy: PaginationOrderBy
-  ): ProjectLabelConnection!
-
-  """The last project update posted for this project."""
-  lastUpdate: ProjectUpdate
-
-  """The project lead."""
-  lead: User
-
-  """Users that are members of the project."""
-  members(
-    """A cursor to be used with first for forward pagination"""
-    after: String
-
-    """A cursor to be used with last for backward pagination."""
-    before: String
-
-    """Filter returned users."""
-    filter: UserFilter
-
-    """
-    The number of items to forward paginate (used with after). Defaults to 50.
-    """
-    first: Int
-
-    """Should archived resources be included (default: false)"""
-    includeArchived: Boolean
-
-    """Should query return disabled/suspended users (default: false)."""
-    includeDisabled: Boolean
-
-    """
-    The number of items to backward paginate (used with before). Defaults to 50.
-    """
-    last: Int
-
-    """
-    By which field should the pagination order by. Available options are createdAt (default) and updatedAt.
-    """
-    orderBy: PaginationOrderBy
-  ): UserConnection!
-=======
->>>>>>> 8bb1ee93
-
-  """
-  Greater-than constraint. Matches any values that are greater than the given value.
-  """
-  gt: Float
-
-  """
-  Greater-than-or-equal constraint. Matches any values that are greater than or equal to the given value.
-  """
-  gte: Float
-
-  """In-array constraint."""
-  in: [Float!]
-
-  """
-  Less-than constraint. Matches any values that are less than the given value.
-  """
-  lt: Float
-
-  """
-  Less-than-or-equal constraint. Matches any values that are less than or equal to the given value.
-  """
-  lte: Float
-
-  """Not-equals constraint."""
-  neq: Float
-
-  """Not-in-array constraint."""
-  nin: [Float!]
-}
-
-
-
-"""
-An organization. Organizations are root-level objects that contain user accounts and teams.
-"""
-type Organization implements Node {
-
-  """Whether member users are allowed to send invites."""
-  allowMembersToInvite: Boolean
-
-  """
-  The time at which the entity was archived. Null if the entity has not been archived.
-  """
-  archivedAt: DateTime
-
-  """The time at which the entity was created."""
-  createdAt: DateTime!
-
-  """Number of issues in the organization."""
-  createdIssueCount: Int!
-
-  """The unique identifier of the entity."""
-  id: ID!
-
-  """Labels associated with the organization."""
-  labels(
-    """A cursor to be used with first for forward pagination"""
-    after: String
-
-    """A cursor to be used with last for backward pagination."""
-    before: String
-
-    """Filter returned issue labels."""
-    filter: IssueLabelFilter
-
-    """
-    The number of items to forward paginate (used with after). Defaults to 50.
-    """
-    first: Int
-
-    """Should archived resources be included (default: false)"""
-    includeArchived: Boolean
-
-    """
-    The number of items to backward paginate (used with before). Defaults to 50.
-    """
-    last: Int
-
-    """
-    By which field should the pagination order by. Available options are createdAt (default) and updatedAt.
-    """
-    orderBy: PaginationOrderBy
-  ): IssueLabelConnection!
-
-  """The organization's name."""
-  name: String!
-
-  """Project labels associated with the organization."""
-  projectLabels(
-    """A cursor to be used with first for forward pagination"""
-    after: String
-
-    """A cursor to be used with last for backward pagination."""
-    before: String
-
-    """Filter returned project labels."""
-    filter: ProjectLabelFilter
-
-    """
-    The number of items to forward paginate (used with after). Defaults to 50.
-    """
-    first: Int
-
-    """Should archived resources be included (default: false)"""
-    includeArchived: Boolean
-
-    """
-    The number of items to backward paginate (used with before). Defaults to 50.
-    """
-    last: Int
-
-    """
-    By which field should the pagination order by. Available options are createdAt (default) and updatedAt.
-    """
-    orderBy: PaginationOrderBy
-  ): ProjectLabelConnection!
-
-  """The organization's project statuses."""
-  projectStatuses: [ProjectStatus!]!
-
-  """
-  Whether workspace label creation, update, and deletion is restricted to admins.
-  """
-  restrictLabelManagementToAdmins: Boolean
-
-  """Whether team creation is restricted to admins."""
-  restrictTeamCreationToAdmins: Boolean
-
-  """Teams associated with the organization."""
-  teams(
-    """A cursor to be used with first for forward pagination"""
-    after: String
-
-    """A cursor to be used with last for backward pagination."""
-    before: String
-
-    """Filter returned teams."""
-    filter: TeamFilter
-
-    """
-    The number of items to forward paginate (used with after). Defaults to 50.
-    """
-    first: Int
-
-    """Should archived resources be included (default: false)"""
-    includeArchived: Boolean
-
-    """
-    The number of items to backward paginate (used with before). Defaults to 50.
-    """
-    last: Int
-
-    """
-    By which field should the pagination order by. Available options are createdAt (default) and updatedAt.
-    """
-    orderBy: PaginationOrderBy
-  ): TeamConnection!
-
-  """
-  The last time at which the entity was meaningfully updated. This is the same as the creation time if the entity hasn't
-      been updated after creation.
-  """
-  updatedAt: DateTime!
-
-<<<<<<< HEAD
-  """[Internal] Comparator for the project's content."""
-  searchableContent: ContentComparator
-=======
-  """The organization's unique URL key."""
-  urlKey: String!
-
-  """Number of active users in the organization."""
-  userCount: Int!
->>>>>>> 8bb1ee93
-
-  """Users associated with the organization."""
-  users(
-    """A cursor to be used with first for forward pagination"""
-    after: String
-
-    """A cursor to be used with last for backward pagination."""
-    before: String
-
-    """
-    The number of items to forward paginate (used with after). Defaults to 50.
-    """
-    first: Int
-
-    """Should archived resources be included (default: false)"""
-    includeArchived: Boolean
-
-    """Should query return disabled/suspended users (default: false)."""
-    includeDisabled: Boolean
-
-    """
-    The number of items to backward paginate (used with before). Defaults to 50.
-    """
-    last: Int
-
-    """
-    By which field should the pagination order by. Available options are createdAt (default) and updatedAt.
-    """
-    orderBy: PaginationOrderBy
-  ): UserConnection!
-
-}
-
-type OrganizationAcceptedOrExpiredInviteDetailsPayload {
-  """The status of the invite."""
-  status: OrganizationInviteStatus!
-}
-
-type OrganizationCancelDeletePayload {
-  """Whether the operation was successful."""
-  success: Boolean!
-}
-
-type OrganizationDeletePayload {
-  """Whether the operation was successful."""
-  success: Boolean!
-}
-
-type OrganizationExistsPayload {
-  """Whether the organization exists."""
-  exists: Boolean!
-
-  """Whether the operation was successful."""
-  success: Boolean!
-}
-
-"""An invitation to the organization that has been sent via email."""
-type OrganizationInvite implements Node {
-  """
-  The time at which the invite was accepted. Null, if the invite hasn't been accepted.
-  """
-  acceptedAt: DateTime
-
-  """
-  The time at which the entity was archived. Null if the entity has not been archived.
-  """
-  archivedAt: DateTime
-
-  """The time at which the entity was created."""
-  createdAt: DateTime!
-
-  """The invitees email address."""
-  email: String!
-
-  """
-  The time at which the invite will be expiring. Null, if the invite shouldn't expire.
-  """
-  expiresAt: DateTime
-
-  """The invite was sent to external address."""
-  external: Boolean!
-
-  """The unique identifier of the entity."""
-  id: ID!
-
-  """
-  The user who has accepted the invite. Null, if the invite hasn't been accepted.
-  """
-  invitee: User
-
-  """The user who created the invitation."""
-  inviter: User!
-
-  """Extra metadata associated with the organization invite."""
-  metadata: JSONObject
-
-  """The organization that the invite is associated with."""
-  organization: Organization!
-
-  """The user role that the invitee will receive upon accepting the invite."""
-  role: UserRoleType!
-
-  """
-  The last time at which the entity was meaningfully updated. This is the same as the creation time if the entity hasn't
-      been updated after creation.
-  """
-  updatedAt: DateTime!
-}
-
-type OrganizationInviteConnection {
-  edges: [OrganizationInviteEdge!]!
-  nodes: [OrganizationInvite!]!
-  pageInfo: PageInfo!
-}
-
-input OrganizationInviteCreateInput {
-  """The email of the invitee."""
-  email: String!
-
-  """
-  The identifier in UUID v4 format. If none is provided, the backend will generate one.
-  """
-  id: String
-
-  """[INTERNAL] Optional metadata about the invite."""
-  metadata: JSONObject
-
-  """What user role the invite should grant."""
-  role: UserRoleType = user
-
-  """The teams that the user has been invited to."""
-  teamIds: [String!]
-}
-
-union OrganizationInviteDetailsPayload = OrganizationAcceptedOrExpiredInviteDetailsPayload | OrganizationInviteFullDetailsPayload
-
-type OrganizationInviteEdge {
-  """Used in `before` and `after` args"""
-  cursor: String!
-  node: OrganizationInvite!
-}
-
-type OrganizationInviteFullDetailsPayload {
-  """Whether the invite has already been accepted."""
-  accepted: Boolean!
-
-  """When the invite was created."""
-  createdAt: DateTime!
-
-  """The email of the invitee."""
-  email: String!
-
-  """Whether the invite has expired."""
-  expired: Boolean!
-
-  """The name of the inviter."""
-  inviter: String!
-
-  """ID of the workspace the invite is for."""
-  organizationId: String!
-
-  """URL of the workspace logo the invite is for."""
-  organizationLogoUrl: String
-
-  """Name of the workspace the invite is for."""
-  organizationName: String!
-
-  """What user role the invite should grant."""
-  role: UserRoleType!
-
-  """The status of the invite."""
-  status: OrganizationInviteStatus!
-}
-
-type OrganizationInvitePayload {
-  """The identifier of the last sync operation."""
-  lastSyncId: Float!
-
-  """The organization invite that was created or updated."""
-  organizationInvite: OrganizationInvite!
-
-  """Whether the operation was successful."""
-  success: Boolean!
-}
-
-"""The different statuses possible for an organization invite."""
-enum OrganizationInviteStatus {
-  accepted
-  expired
-  pending
-}
-
-input OrganizationInviteUpdateInput {
-  """The teams that the user has been invited to."""
-  teamIds: [String!]!
-}
-
-type OrganizationPayload {
-  """The identifier of the last sync operation."""
-  lastSyncId: Float!
-
-  """The organization that was created or updated."""
-  organization: Organization
-
-  """Whether the operation was successful."""
-  success: Boolean!
-}
-
-input OrganizationUpdateInput {
-  """Whether member users are allowed to send invites."""
-  allowMembersToInvite: Boolean
-
-  """The name of the organization."""
-  name: String
-
-  """Whether label creation is restricted to admins."""
-  restrictLabelManagementToAdmins: Boolean
-
-  """Whether team creation is restricted to admins."""
-  restrictTeamCreationToAdmins: Boolean
-
-  """Whether the organization is using roadmap."""
-  roadmapEnabled: Boolean
-
-  """The URL key of the organization."""
-  urlKey: String
-
-}
-
-<<<<<<< HEAD
-  """[Internal] Comparator for the project's content."""
-  searchableContent: ContentComparator
-=======
-type PageInfo {
-  """Cursor representing the last result in the paginated results."""
-  endCursor: String
-
-  """Indicates if there are more results when paginating forward."""
-  hasNextPage: Boolean!
->>>>>>> 8bb1ee93
 
   """Indicates if there are more results when paginating backward."""
   hasPreviousPage: Boolean!
@@ -8494,10 +7713,6 @@
   """One specific organization invite."""
   organizationInvite(id: String!): OrganizationInvite!
 
-<<<<<<< HEAD
-  """Search issues."""
-  searchIssues(
-=======
   """One specific organization invite."""
   organizationInviteDetails(id: String!): OrganizationInviteDetailsPayload!
 
@@ -8572,7 +7787,6 @@
 
   """All milestones for the project."""
   projectMilestones(
->>>>>>> 8bb1ee93
     """A cursor to be used with first for forward pagination"""
     after: String
 
@@ -8631,22 +7845,6 @@
     orderBy: PaginationOrderBy
   ): ProjectRelationConnection!
 
-<<<<<<< HEAD
-    """Size of search snippet to return (default: 100)"""
-    snippetSize: Float @deprecated(reason: "No longer supported.")
-
-    """UUID of a team to use as a boost."""
-    teamId: String
-
-    """Search string to look for."""
-    term: String!
-  ): ProjectSearchPayload!
-
-  """Fetch SSO login URL for the email provided."""
-  ssoUrlFromEmail(
-    """Email to query the SSO login URL by."""
-    email: String!
-=======
   """One specific project status."""
   projectStatus(id: String!): ProjectStatus!
 
@@ -8670,7 +7868,6 @@
     The number of items to forward paginate (used with after). Defaults to 50.
     """
     first: Int
->>>>>>> 8bb1ee93
 
     """Should archived resources be included (default: false)"""
     includeArchived: Boolean
@@ -8921,8 +8118,6 @@
     By which field should the pagination order by. Available options are createdAt (default) and updatedAt.
     """
     orderBy: PaginationOrderBy
-<<<<<<< HEAD
-=======
   ): TeamConnection!
 
   """All triage responsibilities."""
@@ -9039,7 +8234,6 @@
     By which field should the pagination order by. Available options are createdAt (default) and updatedAt.
     """
     orderBy: PaginationOrderBy
->>>>>>> 8bb1ee93
   ): WorkflowStateConnection!
 }
 
@@ -9085,18 +8279,6 @@
   neq: Boolean
 }
 
-<<<<<<< HEAD
-"""Features release channel."""
-enum ReleaseChannel {
-  beta
-  development
-  internal
-  preRelease
-  public
-}
-
-=======
->>>>>>> 8bb1ee93
 """Issue root-issue sorting options."""
 input RootIssueSort {
   """Whether nulls should be sorted first or last"""
@@ -9108,35 +8290,6 @@
   """The sort to apply to the root issues"""
   sort: IssueSortInput!
 }
-
-<<<<<<< HEAD
-enum SLADayCountType {
-  all
-  onlyBusinessDays
-}
-
-enum SendStrategy {
-  desktop
-  desktopAndPush
-  desktopThenPush
-  push
-}
-
-input SentrySettingsInput {
-  """The ID of the Sentry organization being connected."""
-  organizationId: ID!
-
-  """The slug of the Sentry organization being connected."""
-  organizationSlug: String!
-
-  """Whether Sentry issues resolving completes Linear issues."""
-  resolvingCompletesIssues: Boolean!
-
-  """Whether Sentry issues unresolving reopens Linear issues."""
-  unresolvingReopensIssues: Boolean!
-}
-
-=======
 
 """Filters for semantic search results."""
 input SemanticSearchFilters {
@@ -9182,7 +8335,6 @@
   issue
   project
 }
->>>>>>> 8bb1ee93
 
 enum SlaStatus {
   Breached
